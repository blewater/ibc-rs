[workspace]

members = [
    "modules",
    "relayer",
    "relayer-cli",
    "relayer-rest",
    "telemetry",
    "proto",
]

exclude = [
    "ci/no-std-check",
    "proto-compiler"
]

[patch.crates-io]
<<<<<<< HEAD
# Uncomment the following lines to use dependencies from tendermint-rs on GitHub
tendermint              = { git = "https://github.com/informalsystems/tendermint-rs", branch = "thane/ibc-1252" }
tendermint-rpc          = { git = "https://github.com/informalsystems/tendermint-rs", branch = "thane/ibc-1252" }
tendermint-proto        = { git = "https://github.com/informalsystems/tendermint-rs", branch = "thane/ibc-1252" }
tendermint-light-client = { git = "https://github.com/informalsystems/tendermint-rs", branch = "thane/ibc-1252" }
tendermint-testgen      = { git = "https://github.com/informalsystems/tendermint-rs", branch = "thane/ibc-1252" }

# Alternatively, uncomment the following lines to use the dependencies from your
# local machine, assuming they are one folder up from the ibc-rs folder.
# tendermint              = { path = "../tendermint-rs/tendermint" }
# tendermint-rpc          = { path = "../tendermint-rs/rpc" }
# tendermint-proto        = { path = "../tendermint-rs/proto" }
# tendermint-light-client = { path = "../tendermint-rs/light-client" }
# tendermint-testgen      = { path = "../tendermint-rs/testgen" }
=======
tendermint              = { git = "https://github.com/informalsystems/tendermint-rs", branch = "master" }
tendermint-rpc          = { git = "https://github.com/informalsystems/tendermint-rs", branch = "master" }
tendermint-proto        = { git = "https://github.com/informalsystems/tendermint-rs", branch = "master" }
tendermint-light-client = { git = "https://github.com/informalsystems/tendermint-rs", branch = "master" }
tendermint-testgen      = { git = "https://github.com/informalsystems/tendermint-rs", branch = "master" }
>>>>>>> d82c9f36
<|MERGE_RESOLUTION|>--- conflicted
+++ resolved
@@ -15,25 +15,8 @@
 ]
 
 [patch.crates-io]
-<<<<<<< HEAD
-# Uncomment the following lines to use dependencies from tendermint-rs on GitHub
-tendermint              = { git = "https://github.com/informalsystems/tendermint-rs", branch = "thane/ibc-1252" }
-tendermint-rpc          = { git = "https://github.com/informalsystems/tendermint-rs", branch = "thane/ibc-1252" }
-tendermint-proto        = { git = "https://github.com/informalsystems/tendermint-rs", branch = "thane/ibc-1252" }
-tendermint-light-client = { git = "https://github.com/informalsystems/tendermint-rs", branch = "thane/ibc-1252" }
-tendermint-testgen      = { git = "https://github.com/informalsystems/tendermint-rs", branch = "thane/ibc-1252" }
-
-# Alternatively, uncomment the following lines to use the dependencies from your
-# local machine, assuming they are one folder up from the ibc-rs folder.
-# tendermint              = { path = "../tendermint-rs/tendermint" }
-# tendermint-rpc          = { path = "../tendermint-rs/rpc" }
-# tendermint-proto        = { path = "../tendermint-rs/proto" }
-# tendermint-light-client = { path = "../tendermint-rs/light-client" }
-# tendermint-testgen      = { path = "../tendermint-rs/testgen" }
-=======
 tendermint              = { git = "https://github.com/informalsystems/tendermint-rs", branch = "master" }
 tendermint-rpc          = { git = "https://github.com/informalsystems/tendermint-rs", branch = "master" }
 tendermint-proto        = { git = "https://github.com/informalsystems/tendermint-rs", branch = "master" }
 tendermint-light-client = { git = "https://github.com/informalsystems/tendermint-rs", branch = "master" }
-tendermint-testgen      = { git = "https://github.com/informalsystems/tendermint-rs", branch = "master" }
->>>>>>> d82c9f36
+tendermint-testgen      = { git = "https://github.com/informalsystems/tendermint-rs", branch = "master" }