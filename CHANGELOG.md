--- conflicted
+++ resolved
@@ -12,14 +12,8 @@
 - [ibc-relayer]
   - Support for relayer restart ([#561])
   - Add support for ordered channels ([#599])
-<<<<<<< HEAD
   - Misbehaviour detection and evidence submission ([#632])
-=======
-  - Consistent identifier handling across ICS 02, 03 and 04 ([#622])
-
-- [ibc-relayer]
   - Use a stateless light client without a runtime ([#673])
->>>>>>> cfbb7663
 
 - [ibc-relayer-cli]
   - Added `create connection` and `create channel` CLIs ([#630], [#715])
