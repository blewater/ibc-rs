use abscissa_core::{config, Command, Options, Runnable};
use ibc::events::IbcEvent;
use ibc::ics02_client::events::UpdateClient;
use ibc::ics02_client::height::Height;
use ibc::ics24_host::identifier::{ChainId, ClientId};
use ibc_relayer::chain::handle::ChainHandle;
use ibc_relayer::event::monitor::UnwrapOrClone;
use ibc_relayer::foreign_client::{ForeignClient, MisbehaviourResults};

use crate::application::CliApp;
use crate::cli_utils::spawn_chain_runtime;
use crate::conclude::Output;
use crate::prelude::*;
use ibc::ics02_client::client_state::ClientState;

#[derive(Clone, Command, Debug, Options)]
pub struct MisbehaviourCmd {
    #[options(
        free,
        required,
        help = "identifier of the chain where client updates are monitored for misbehaviour"
    )]
    chain_id: ChainId,

    #[options(
        free,
        required,
        help = "identifier of the client to be monitored for misbehaviour"
    )]
    client_id: ClientId,
}

impl Runnable for MisbehaviourCmd {
    fn run(&self) {
        let config = app_config();

        let res = monitor_misbehaviour(&self.chain_id, &self.client_id, &config);
        match res {
            Ok(some_event) => Output::success(some_event).exit(),
            Err(e) => Output::error(format!("{}", e)).exit(),
        }
    }
}

pub fn monitor_misbehaviour(
    chain_id: &ChainId,
    client_id: &ClientId,
    config: &config::Reader<CliApp>,
<<<<<<< HEAD
) -> Result<Option<IbcEvent>, Box<dyn std::error::Error>> {
    let chain = spawn_chain_runtime(&config, chain_id)
=======
) -> Result<Option<IbcEvent>, BoxError> {
    let chain = spawn_chain_runtime(config, chain_id)
>>>>>>> 0af53fd9
        .map_err(|e| format!("could not spawn the chain runtime for {}: {}", chain_id, e))?;

    let subscription = chain.subscribe()?;

    // check previous updates that may have been missed
    misbehaviour_handling(chain.clone(), config, client_id.clone(), None)?;

    // process update client events
    while let Ok(event_batch) = subscription.recv() {
        let event_batch = event_batch.unwrap_or_clone();
        match event_batch {
            Ok(event_batch) => {
                for event in event_batch.events {
                    match event {
                        IbcEvent::UpdateClient(update) => {
                            debug!("{:?}", update);
                            misbehaviour_handling(
                                chain.clone(),
                                config,
                                update.client_id().clone(),
                                Some(update),
                            )?;
                        }

                        IbcEvent::CreateClient(_create) => {
                            // TODO - get header from full node, consensus state from chain, compare
                        }

                        IbcEvent::ClientMisbehaviour(ref _misbehaviour) => {
                            // TODO - submit misbehaviour to the witnesses (our full node)
                            return Ok(Some(event));
                        }

                        _ => {}
                    }
                }
            }
            Err(e) => {
                dbg!(e);
            }
        }
    }

    Ok(None)
}

fn misbehaviour_handling(
    chain: Box<dyn ChainHandle>,
    config: &config::Reader<CliApp>,
    client_id: ClientId,
    update: Option<UpdateClient>,
) -> Result<(), Box<dyn std::error::Error>> {
    let client_state = chain
        .query_client_state(&client_id, Height::zero())
        .map_err(|e| format!("could not query client state for {}: {}", client_id, e))?;

    if client_state.is_frozen() {
        return Err(format!("client {} is already frozen", client_id).into());
    }

    let counterparty_chain =
        spawn_chain_runtime(config, &client_state.chain_id()).map_err(|e| {
            format!(
                "could not spawn the chain runtime for {}: {}",
                client_state.chain_id(),
                e
            )
        })?;

    let client = ForeignClient::restore(client_id, chain, counterparty_chain);
    let result = client.detect_misbehaviour_and_submit_evidence(update);
    if let MisbehaviourResults::EvidenceSubmitted(events) = result {
        info!("evidence submission result {:?}", events);
    }

    Ok(())
}<|MERGE_RESOLUTION|>--- conflicted
+++ resolved
@@ -46,13 +46,8 @@
     chain_id: &ChainId,
     client_id: &ClientId,
     config: &config::Reader<CliApp>,
-<<<<<<< HEAD
 ) -> Result<Option<IbcEvent>, Box<dyn std::error::Error>> {
-    let chain = spawn_chain_runtime(&config, chain_id)
-=======
-) -> Result<Option<IbcEvent>, BoxError> {
     let chain = spawn_chain_runtime(config, chain_id)
->>>>>>> 0af53fd9
         .map_err(|e| format!("could not spawn the chain runtime for {}: {}", chain_id, e))?;
 
     let subscription = chain.subscribe()?;
