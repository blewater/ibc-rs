--- conflicted
+++ resolved
@@ -1,15 +1,8 @@
 //! Implementation of a global context mock. Used in testing handlers of all IBC modules.
 
-<<<<<<< HEAD
-use ::tracing::info;
-
-use std::cmp::min;
-use std::collections::HashMap;
-=======
 use crate::prelude::*;
 use alloc::collections::btree_map::BTreeMap as HashMap;
 use core::cmp::min;
->>>>>>> d82c9f36
 
 use prost_types::Any;
 use sha2::Digest;
