--- conflicted
+++ resolved
@@ -54,13 +54,9 @@
         pick_version(supported_versions, counterparty_candidate_versions)
     }
 
-<<<<<<< HEAD
-    /// Returns a natural number, counting how many connections have been created thus far.
-=======
     /// Returns a counter on how many connections have been created thus far.
     /// The value of this counter should increase only via method
     /// `ConnectionKeeper::increase_connection_counter`.
->>>>>>> 1c6bd3a2
     fn connection_counter(&self) -> u64;
 }
 
