//! This module implements the processing logic for ICS2 (client abstractions and functions) msgs.

use crate::handler::HandlerOutput;
use crate::ics02_client::context::ClientReader;
use crate::ics02_client::error::Error;
use crate::ics02_client::msgs::ClientMsg;

pub mod create_client;
pub mod update_client;
pub mod upgrade_client;

#[derive(Clone, Debug, PartialEq, Eq)]
pub enum ClientResult {
    Create(create_client::Result),
    Update(update_client::Result),
    Upgrade(upgrade_client::Result),
}

/// General entry point for processing any message related to ICS2 (client functions) protocols.
pub fn dispatch<Ctx>(ctx: &Ctx, msg: ClientMsg) -> Result<HandlerOutput<ClientResult>, Error>
where
    Ctx: ClientReader,
{
    match msg {
        ClientMsg::CreateClient(msg) => create_client::process(ctx, msg),
        ClientMsg::UpdateClient(msg) => update_client::process(ctx, msg),
<<<<<<< HEAD
        _ => {
            unimplemented!()
        }
=======
        ClientMsg::UpgradeClient(msg) => upgrade_client::process(ctx, msg),
>>>>>>> 11f38795
    }
}<|MERGE_RESOLUTION|>--- conflicted
+++ resolved
@@ -24,12 +24,9 @@
     match msg {
         ClientMsg::CreateClient(msg) => create_client::process(ctx, msg),
         ClientMsg::UpdateClient(msg) => update_client::process(ctx, msg),
-<<<<<<< HEAD
+        ClientMsg::UpgradeClient(msg) => upgrade_client::process(ctx, msg),
         _ => {
             unimplemented!()
         }
-=======
-        ClientMsg::UpgradeClient(msg) => upgrade_client::process(ctx, msg),
->>>>>>> 11f38795
     }
 }