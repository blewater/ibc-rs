//! Protocol logic specific to ICS4 messages of type `MsgChannelOpenAck`.
use crate::events::IbcEvent;
use crate::handler::{HandlerOutput, HandlerResult};
use crate::ics03_connection::connection::State as ConnectionState;
use crate::ics04_channel::channel::{ChannelEnd, Counterparty, State};
use crate::ics04_channel::context::ChannelReader;
use crate::ics04_channel::error;
use crate::ics04_channel::events::Attributes;
use crate::ics04_channel::handler::verify::verify_channel_proofs;
use crate::ics04_channel::handler::{ChannelIdState, ChannelResult};
use crate::ics04_channel::msgs::chan_open_ack::MsgChannelOpenAck;

pub(crate) fn process(
    ctx: &dyn ChannelReader,
    msg: MsgChannelOpenAck,
) -> HandlerResult<ChannelResult, error::Error> {
    let mut output = HandlerOutput::builder();

    // Unwrap the old channel end and validate it against the message.
    let mut channel_end = ctx
        .channel_end(&(msg.port_id().clone(), msg.channel_id().clone()))
        .ok_or_else(|| {
            error::channel_not_found_error(msg.port_id.clone(), msg.channel_id().clone())
        })?;

    // Validate that the channel end is in a state where it can be ack.
    if !channel_end.state_matches(&State::Init) && !channel_end.state_matches(&State::TryOpen) {
        return Err(error::invalid_channel_state_error(
            msg.channel_id().clone(),
            channel_end.state,
        ));
    }

    // Channel capabilities
    let channel_cap = ctx.authenticated_capability(&msg.port_id().clone())?;

    // An OPEN IBC connection running on the local (host) chain should exist.

    if channel_end.connection_hops().len() != 1 {
        return Err(error::invalid_connection_hops_length_error(
            1,
            channel_end.connection_hops().len(),
        ));
    }

    let conn = ctx
        .connection_end(&channel_end.connection_hops()[0])
        .ok_or_else(|| error::missing_connection_error(channel_end.connection_hops()[0].clone()))?;

    if !conn.state_matches(&ConnectionState::Open) {
        return Err(error::connection_not_open_error(
            channel_end.connection_hops()[0].clone(),
        ));
    }

    // Proof verification in two steps:
    // 1. Setup: build the Channel as we expect to find it on the other party.

    let expected_counterparty =
        Counterparty::new(msg.port_id().clone(), Some(msg.channel_id().clone()));

    let counterparty = conn.counterparty();
    let ccid = counterparty.connection_id().ok_or_else(|| {
        error::undefined_connection_counterparty_error(channel_end.connection_hops()[0].clone())
    })?;

    let expected_connection_hops = vec![ccid.clone()];

    let expected_channel_end = ChannelEnd::new(
        State::TryOpen,
        *channel_end.ordering(),
        expected_counterparty,
        expected_connection_hops,
        msg.counterparty_version().clone(),
    );
    //2. Verify proofs
    verify_channel_proofs(
        ctx,
        &channel_end,
        &conn,
        &expected_channel_end,
<<<<<<< HEAD
        &msg.proofs(),
    )?;
=======
        msg.proofs(),
    )
    .map_err(|e| Kind::ChanOpenAckProofVerification.context(e))?;
>>>>>>> 0af53fd9

    output.log("success: channel open ack ");

    // Transition the channel end to the new state & pick a version.
    channel_end.set_state(State::Open);
    channel_end.set_version(msg.counterparty_version().clone());
    channel_end.set_counterparty_channel_id(msg.counterparty_channel_id.clone());

    let result = ChannelResult {
        port_id: msg.port_id().clone(),
        channel_id: msg.channel_id().clone(),
        channel_id_state: ChannelIdState::Reused,
        channel_cap,
        channel_end,
    };

    let event_attributes = Attributes {
        channel_id: Some(msg.channel_id().clone()),
        ..Default::default()
    };
    output.emit(IbcEvent::OpenAckChannel(event_attributes.into()));

    Ok(output.with_result(result))
}

#[cfg(test)]
mod tests {
    use std::convert::TryFrom;
    use std::str::FromStr;
    use test_env_log::test;

    use crate::events::IbcEvent;
    use crate::ics03_connection::connection::ConnectionEnd;
    use crate::ics03_connection::connection::Counterparty as ConnectionCounterparty;
    use crate::ics03_connection::connection::State as ConnectionState;
    use crate::ics03_connection::msgs::conn_open_init::test_util::get_dummy_raw_msg_conn_open_init;
    use crate::ics03_connection::msgs::conn_open_init::MsgConnectionOpenInit;
    use crate::ics03_connection::msgs::conn_open_try::test_util::get_dummy_raw_msg_conn_open_try;
    use crate::ics03_connection::msgs::conn_open_try::MsgConnectionOpenTry;
    use crate::ics03_connection::version::get_compatible_versions;
    use crate::ics04_channel::channel::{ChannelEnd, Counterparty, State};
    use crate::ics04_channel::handler::{channel_dispatch, ChannelResult};
    use crate::ics04_channel::msgs::chan_open_ack::test_util::get_dummy_raw_msg_chan_open_ack;
    use crate::ics04_channel::msgs::chan_open_ack::MsgChannelOpenAck;
    use crate::ics04_channel::msgs::chan_open_try::test_util::get_dummy_raw_msg_chan_open_try;
    use crate::ics04_channel::msgs::chan_open_try::MsgChannelOpenTry;
    use crate::ics04_channel::msgs::ChannelMsg;
    use crate::ics24_host::identifier::ConnectionId;
    use crate::mock::context::MockContext;
    use crate::Height;

    // TODO: The tests here are very fragile and complex.
    //  Should be adapted to use the same structure as `handler::chan_open_try::tests`.
    #[test]
    fn chan_open_ack_msg_processing() {
        struct Test {
            name: String,
            ctx: MockContext,
            msg: ChannelMsg,
            want_pass: bool,
        }
        let proof_height = 10;
        let client_consensus_state_height = 10;
        let host_chain_height = Height::new(0, 35);

        let context = MockContext::default();

        let msg_conn_init =
            MsgConnectionOpenInit::try_from(get_dummy_raw_msg_conn_open_init()).unwrap();

        let conn_end = ConnectionEnd::new(
            ConnectionState::Open,
            msg_conn_init.client_id().clone(),
            ConnectionCounterparty::new(
                msg_conn_init.counterparty().client_id().clone(),
                Some(ConnectionId::from_str("defaultConnection-1").unwrap()),
                msg_conn_init.counterparty().prefix().clone(),
            ),
            get_compatible_versions(),
            msg_conn_init.delay_period,
        );

        let ccid = <ConnectionId as FromStr>::from_str("defaultConnection-0");
        let cid = match ccid {
            Ok(v) => v,
            Err(_e) => ConnectionId::default(),
        };

        let mut connection_vec0 = Vec::new();
        connection_vec0.insert(
            0,
            match <ConnectionId as FromStr>::from_str("defaultConnection-0") {
                Ok(a) => a,
                _ => unreachable!(),
            },
        );

        let msg_conn_try = MsgConnectionOpenTry::try_from(get_dummy_raw_msg_conn_open_try(
            client_consensus_state_height,
            host_chain_height.revision_height,
        ))
        .unwrap();

        let msg_chan_ack =
            MsgChannelOpenAck::try_from(get_dummy_raw_msg_chan_open_ack(proof_height)).unwrap();

        let msg_chan_try =
            MsgChannelOpenTry::try_from(get_dummy_raw_msg_chan_open_try(proof_height)).unwrap();

        let chan_end = ChannelEnd::new(
            State::Init,
            *msg_chan_try.channel.ordering(),
            Counterparty::new(
                msg_chan_ack.port_id().clone(),
                Some(msg_chan_ack.channel_id().clone()),
            ),
            connection_vec0.clone(),
            msg_chan_try.channel.version(),
        );

        let failed_chan_end = ChannelEnd::new(
            State::Open,
            *msg_chan_try.channel.ordering(),
            Counterparty::new(
                msg_chan_ack.port_id().clone(),
                Some(msg_chan_ack.channel_id().clone()),
            ),
            connection_vec0,
            msg_chan_try.channel.version(),
        );

        let tests: Vec<Test> = vec![
            Test {
                name: "Processing fails because no channel exists in the context".to_string(),
                ctx: context.clone(),
                msg: ChannelMsg::ChannelOpenAck(msg_chan_ack.clone()),
                want_pass: false,
            },
            Test {
                name: "Processing fails because the channel is in the wrong state".to_string(),
                ctx: context
                    .clone()
                    .with_client(
                        msg_conn_try.client_id(),
                        Height::new(0, client_consensus_state_height),
                    )
                    .with_port_capability(msg_chan_ack.port_id().clone())
                    .with_channel(
                        msg_chan_ack.port_id().clone(),
                        msg_chan_ack.channel_id().clone(),
                        failed_chan_end,
                    ),
                msg: ChannelMsg::ChannelOpenAck(msg_chan_ack.clone()),
                want_pass: false,
            },
            Test {
                name: "Processing fails because port does not have a capability associate"
                    .to_string(),
                ctx: context
                    .clone()
                    .with_client(
                        msg_conn_try.client_id(),
                        Height::new(0, client_consensus_state_height),
                    )
                    .with_connection(cid.clone(), conn_end.clone())
                    .with_channel(
                        msg_chan_ack.port_id().clone(),
                        msg_chan_ack.channel_id().clone(),
                        chan_end.clone(),
                    ),
                msg: ChannelMsg::ChannelOpenAck(msg_chan_ack.clone()),
                want_pass: false,
            },
            Test {
                name: "Processing fails because a connection does exist".to_string(),
                ctx: context
                    .clone()
                    .with_client(
                        msg_conn_try.client_id(),
                        Height::new(0, client_consensus_state_height),
                    )
                    .with_port_capability(msg_chan_ack.port_id().clone())
                    .with_channel(
                        msg_chan_ack.port_id().clone(),
                        msg_chan_ack.channel_id().clone(),
                        chan_end.clone(),
                    ),
                msg: ChannelMsg::ChannelOpenAck(msg_chan_ack.clone()),
                want_pass: false,
            },
            Test {
                name: "Processing fails due to missing client state ".to_string(),
                ctx: context
                    .clone()
                    .with_connection(cid.clone(), conn_end.clone())
                    .with_port_capability(msg_chan_ack.port_id().clone())
                    .with_channel(
                        msg_chan_ack.port_id().clone(),
                        msg_chan_ack.channel_id().clone(),
                        chan_end.clone(),
                    ),
                msg: ChannelMsg::ChannelOpenAck(msg_chan_ack.clone()),
                want_pass: false,
            },
            Test {
                name: "Good parameters".to_string(),
                ctx: context //  .clone()
                    .with_client(
                        msg_conn_try.client_id(),
                        Height::new(0, client_consensus_state_height),
                    )
                    .with_connection(cid, conn_end)
                    .with_port_capability(msg_chan_ack.port_id().clone())
                    .with_channel(
                        msg_chan_ack.port_id().clone(),
                        msg_chan_ack.channel_id().clone(),
                        chan_end,
                    ),
                msg: ChannelMsg::ChannelOpenAck(msg_chan_ack),
                want_pass: true,
            },
        ]
        .into_iter()
        .collect();

        for test in tests {
            let res = channel_dispatch(&test.ctx, test.msg.clone());
            // Additionally check the events and the output objects in the result.
            match res {
                Ok(proto_output) => {
                    assert!(
                            test.want_pass,
                            "chan_open_ack: test passed but was supposed to fail for test: {}, \nparams {:?} {:?}",
                            test.name,
                            test.msg.clone(),
                            test.ctx.clone()
                        );

                    assert!(!proto_output.events.is_empty()); // Some events must exist.

                    // The object in the output is a ConnectionEnd, should have init state.
                    let res: ChannelResult = proto_output.result;
                    //assert_eq!(res.channel_id, msg_chan_init.channel_id().clone());
                    assert_eq!(res.channel_end.state().clone(), State::Open);

                    for e in proto_output.events.iter() {
                        assert!(matches!(e, &IbcEvent::OpenAckChannel(_)));
                    }
                }
                Err(e) => {
                    assert!(
                        !test.want_pass,
                        "chan_open_ack: did not pass test: {}, \nparams {:?} {:?} error: {:?}",
                        test.name,
                        test.msg,
                        test.ctx.clone(),
                        e,
                    );
                }
            }
        }
    }
}<|MERGE_RESOLUTION|>--- conflicted
+++ resolved
@@ -79,14 +79,8 @@
         &channel_end,
         &conn,
         &expected_channel_end,
-<<<<<<< HEAD
-        &msg.proofs(),
+        msg.proofs(),
     )?;
-=======
-        msg.proofs(),
-    )
-    .map_err(|e| Kind::ChanOpenAckProofVerification.context(e))?;
->>>>>>> 0af53fd9
 
     output.log("success: channel open ack ");
 
