--- conflicted
+++ resolved
@@ -342,12 +342,9 @@
 
     fn next_step(&mut self, step: Step) -> bool {
         let result = self.apply(step.action);
-<<<<<<< HEAD
-        // check the expected outcome: client create always succeeds
-=======
         println!("{:?}", result);
->>>>>>> 1c6bd3a2
         let outcome_matches = match step.action_outcome {
+            ActionOutcome::None => panic!("unexpected action outcome"),
             ActionOutcome::ICS02CreateOK => result.is_ok(),
             ActionOutcome::ICS02UpdateOK => result.is_ok(),
             ActionOutcome::ICS02ClientNotFound => matches!(
@@ -376,9 +373,6 @@
                 Self::extract_handler_error_kind::<ICS03ErrorKind>(result),
                 ICS03ErrorKind::ConnectionMismatch(_)
             ),
-<<<<<<< HEAD
-            action => panic!("unexpected action outcome {:?}", action),
-=======
             ActionOutcome::ICS03MissingClientConsensusState => matches!(
                 Self::extract_handler_error_kind::<ICS03ErrorKind>(result),
                 ICS03ErrorKind::MissingClientConsensusState(_, _)
@@ -392,7 +386,6 @@
                 Self::extract_handler_error_kind::<ICS03ErrorKind>(result),
                 ICS03ErrorKind::UninitializedConnection(_)
             ),
->>>>>>> 1c6bd3a2
         };
         // also check the state of chains
         outcome_matches && self.validate_chains() && self.check_chain_heights(step.chains)
