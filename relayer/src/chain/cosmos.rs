use std::{
    convert::TryFrom, convert::TryInto, future::Future, str::FromStr, sync::Arc, thread,
    time::Duration,
};

use anomaly::fail;
use bech32::{ToBase32, Variant};
use bitcoin::hashes::hex::ToHex;
use crossbeam_channel as channel;
use prost::Message;
use prost_types::Any;
use tendermint::abci::Path as TendermintABCIPath;
use tendermint::account::Id as AccountId;
use tendermint::block::Height;
use tendermint::consensus::Params;
use tendermint_light_client::types::LightBlock as TMLightBlock;
use tendermint_proto::Protobuf;
use tendermint_rpc::query::Query;
use tendermint_rpc::{endpoint::broadcast::tx_commit::Response, Client, HttpClient, Order};
use tokio::runtime::Runtime as TokioRuntime;
use tonic::codegen::http::Uri;

use ibc::downcast;
use ibc::events::{from_tx_response_event, IbcEvent};
use ibc::ics02_client::client_consensus::{
    AnyConsensusState, AnyConsensusStateWithHeight, QueryClientEventRequest,
};
use ibc::ics02_client::client_state::{AnyClientState, IdentifiedAnyClientState};
use ibc::ics02_client::events as ClientEvents;
use ibc::ics03_connection::connection::ConnectionEnd;
use ibc::ics04_channel::channel::{ChannelEnd, IdentifiedChannelEnd, QueryPacketEventDataRequest};
use ibc::ics04_channel::events as ChannelEvents;
use ibc::ics04_channel::packet::{PacketMsgType, Sequence};
use ibc::ics07_tendermint::client_state::{AllowUpdate, ClientState};
use ibc::ics07_tendermint::consensus_state::ConsensusState as TMConsensusState;
use ibc::ics07_tendermint::header::Header as TmHeader;
use ibc::ics23_commitment::commitment::CommitmentPrefix;
use ibc::ics23_commitment::merkle::convert_tm_to_ics_merkle_proof;
use ibc::ics24_host::identifier::{
    ChainId, ChannelId, ClientId, ConnectionId, PortChannelId, PortId,
};
use ibc::ics24_host::Path::ClientConsensusState as ClientConsensusPath;
use ibc::ics24_host::Path::ClientState as ClientStatePath;
use ibc::ics24_host::{ClientUpgradePath, Path, IBC_QUERY_PATH, SDK_UPGRADE_QUERY_PATH};
use ibc::query::QueryTxRequest;
use ibc::signer::Signer;
use ibc::Height as ICSHeight;
// Support for GRPC
use ibc_proto::cosmos::auth::v1beta1::{BaseAccount, QueryAccountRequest};
use ibc_proto::cosmos::base::v1beta1::Coin;
use ibc_proto::cosmos::tx::v1beta1::mode_info::{Single, Sum};
use ibc_proto::cosmos::tx::v1beta1::{AuthInfo, Fee, ModeInfo, SignDoc, SignerInfo, TxBody, TxRaw};
use ibc_proto::cosmos::upgrade::v1beta1::{
    QueryCurrentPlanRequest, QueryUpgradedConsensusStateRequest,
};
use ibc_proto::ibc::core::channel::v1::{
    PacketState, QueryChannelsRequest, QueryConnectionChannelsRequest,
    QueryNextSequenceReceiveRequest, QueryPacketAcknowledgementsRequest,
    QueryPacketCommitmentsRequest, QueryUnreceivedAcksRequest, QueryUnreceivedPacketsRequest,
};
use ibc_proto::ibc::core::client::v1::{QueryClientStatesRequest, QueryConsensusStatesRequest};
use ibc_proto::ibc::core::commitment::v1::MerkleProof;
use ibc_proto::ibc::core::connection::v1::{
    QueryClientConnectionsRequest, QueryConnectionsRequest,
};

use crate::chain::QueryResponse;
use crate::config::ChainConfig;
use crate::error::{Error, Kind};
use crate::event::monitor::{EventBatch, EventMonitor};
use crate::keyring::{KeyEntry, KeyRing, Store};
use crate::light_client::tendermint::LightClient as TmLightClient;
use crate::light_client::LightClient;

use super::Chain;
use tendermint_rpc::endpoint::tx_search::ResultTx;

// TODO size this properly
const DEFAULT_MAX_GAS: u64 = 300000;
const DEFAULT_MAX_MSG_NUM: usize = 30;
const DEFAULT_MAX_TX_SIZE: usize = 2 * 1048576; // 2 MBytes
const DEFAULT_GAS_FEE_AMOUNT: u64 = 1000;

pub struct CosmosSdkChain {
    config: ChainConfig,
    rpc_client: HttpClient,
    grpc_addr: Uri,
    rt: Arc<TokioRuntime>,
    keybase: KeyRing,
}

impl CosmosSdkChain {
    /// The unbonding period of this chain
    pub fn unbonding_period(&self) -> Result<Duration, Error> {
        crate::time!("unbonding_period");

        let mut client = self
            .block_on(
                ibc_proto::cosmos::staking::v1beta1::query_client::QueryClient::connect(
                    self.grpc_addr.clone(),
                ),
            )
            .map_err(|e| Kind::Grpc.context(e))?;

        let request =
            tonic::Request::new(ibc_proto::cosmos::staking::v1beta1::QueryParamsRequest {});

        let response = self
            .block_on(client.params(request))
            .map_err(|e| Kind::Grpc.context(e))?;

        let res = response
            .into_inner()
            .params
            .ok_or_else(|| Kind::Grpc.context("none staking params".to_string()))?
            .unbonding_time
            .ok_or_else(|| Kind::Grpc.context("none unbonding time".to_string()))?;

        Ok(Duration::from_secs(res.seconds as u64))
    }

    fn rpc_client(&self) -> &HttpClient {
        &self.rpc_client
    }

    pub fn config(&self) -> &ChainConfig {
        &self.config
    }

    /// Query the consensus parameters via an RPC query
    /// Specific to the SDK and used only for Tendermint client create
    pub fn query_consensus_params(&self) -> Result<Params, Error> {
        crate::time!("query_consensus_params");

        Ok(self
            .block_on(self.rpc_client().genesis())
            .map_err(|e| Kind::Rpc(self.config.rpc_addr.clone()).context(e))?
            .consensus_params)
    }

    /// Run a future to completion on the Tokio runtime.
    fn block_on<F: Future>(&self, f: F) -> F::Output {
        crate::time!("block_on");
        self.rt.block_on(f)
    }

    fn send_tx(&self, proto_msgs: Vec<Any>) -> Result<Vec<IbcEvent>, Error> {
        crate::time!("send_tx");

        let key = self
            .keybase()
            .get_key()
            .map_err(|e| Kind::KeyBase.context(e))?;

        // Create TxBody
        let body = TxBody {
            messages: proto_msgs.to_vec(),
            memo: "".to_string(),
            timeout_height: 0_u64,
            extension_options: Vec::<Any>::new(),
            non_critical_extension_options: Vec::<Any>::new(),
        };

        // A protobuf serialization of a TxBody
        let mut body_buf = Vec::new();
        prost::Message::encode(&body, &mut body_buf).unwrap();

        let mut pk_buf = Vec::new();
        prost::Message::encode(&key.public_key.public_key.to_bytes(), &mut pk_buf).unwrap();

        crate::time!("PK {:?}", hex::encode(key.public_key.public_key.to_bytes()));

        // Create a MsgSend proto Any message
        let pk_any = Any {
            type_url: "/cosmos.crypto.secp256k1.PubKey".to_string(),
            value: pk_buf,
        };

        let acct_response = self
            .block_on(query_account(self, key.account))
            .map_err(|e| Kind::Grpc.context(e))?;

        let single = Single { mode: 1 };
        let sum_single = Some(Sum::Single(single));
        let mode = Some(ModeInfo { sum: sum_single });
        let signer_info = SignerInfo {
            public_key: Some(pk_any),
            mode_info: mode,
            sequence: acct_response.sequence,
        };

        let fee = Some(Fee {
            amount: vec![self.fee()],
            gas_limit: self.gas(),
            payer: "".to_string(),
            granter: "".to_string(),
        });

        let auth_info = AuthInfo {
            signer_infos: vec![signer_info],
            fee,
        };

        // A protobuf serialization of a AuthInfo
        let mut auth_buf = Vec::new();
        prost::Message::encode(&auth_info, &mut auth_buf).unwrap();

        let sign_doc = SignDoc {
            body_bytes: body_buf.clone(),
            auth_info_bytes: auth_buf.clone(),
            chain_id: self.config.clone().id.to_string(),
            account_number: acct_response.account_number,
        };

        // A protobuf serialization of a SignDoc
        let mut signdoc_buf = Vec::new();
        prost::Message::encode(&sign_doc, &mut signdoc_buf).unwrap();

        // Sign doc and broadcast
        let signed = self
            .keybase
            .sign_msg(signdoc_buf)
            .map_err(|e| Kind::KeyBase.context(e))?;

        let tx_raw = TxRaw {
            body_bytes: body_buf,
            auth_info_bytes: auth_buf,
            signatures: vec![signed],
        };

        let mut txraw_buf = Vec::new();
        prost::Message::encode(&tx_raw, &mut txraw_buf).unwrap();

        crate::time!("TxRAW {:?}", hex::encode(txraw_buf.clone()));

        let response = self
            .block_on(broadcast_tx_commit(self, txraw_buf))
            .map_err(|e| Kind::Rpc(self.config.rpc_addr.clone()).context(e))?;

        let res = tx_result_to_event(&self.config.id, response)?;

        Ok(res)
    }

    fn gas(&self) -> u64 {
        self.config.gas.unwrap_or(DEFAULT_MAX_GAS)
    }

    fn fee(&self) -> Coin {
        let amount = self
            .config
            .clone()
            .fee_amount
            .unwrap_or(DEFAULT_GAS_FEE_AMOUNT);

        Coin {
            denom: self.config.fee_denom.clone(),
            amount: amount.to_string(),
        }
    }

    fn max_msg_num(&self) -> usize {
        self.config.max_msg_num.unwrap_or(DEFAULT_MAX_MSG_NUM)
    }

    fn max_tx_size(&self) -> usize {
        self.config.max_tx_size.unwrap_or(DEFAULT_MAX_TX_SIZE)
    }

    fn query(&self, data: Path, height: ICSHeight, prove: bool) -> Result<QueryResponse, Error> {
        crate::time!("query");

        let path = TendermintABCIPath::from_str(IBC_QUERY_PATH).unwrap();

        let height =
            Height::try_from(height.revision_height).map_err(|e| Kind::InvalidHeight.context(e))?;

        if !data.is_provable() & prove {
            return Err(Kind::Store
                .context("requested proof for a path in the privateStore")
                .into());
        }

        let response = self.block_on(abci_query(&self, path, data.to_string(), height, prove))?;

        // TODO - Verify response proof, if requested.
        if prove {}

        Ok(response)
    }

    // Perform an ABCI query against the client upgrade sub-store to fetch a proof.
    fn query_client_upgrade_proof(
        &self,
        data: ClientUpgradePath,
        height: Height,
    ) -> Result<(MerkleProof, ICSHeight), Error> {
        let prev_height =
            Height::try_from(height.value() - 1).map_err(|e| Kind::InvalidHeight.context(e))?;

        let path = TendermintABCIPath::from_str(SDK_UPGRADE_QUERY_PATH).unwrap();
        let response = self.block_on(abci_query(
            &self,
            path,
            Path::Upgrade(data).to_string(),
            prev_height,
            true,
        ))?;

        let proof = response.proof.ok_or(Kind::EmptyResponseProof)?;

        let height = ICSHeight::new(
            self.config.id.version(),
            response.height.increment().value(),
        );

        Ok((proof, height))
    }
}

impl Chain for CosmosSdkChain {
    type LightBlock = TMLightBlock;
    type Header = TmHeader;
    type ConsensusState = TMConsensusState;
    type ClientState = ClientState;

    fn bootstrap(config: ChainConfig, rt: Arc<TokioRuntime>) -> Result<Self, Error> {
        let rpc_client = HttpClient::new(config.rpc_addr.clone())
            .map_err(|e| Kind::Rpc(config.rpc_addr.clone()).context(e))?;

        // Initialize key store and load key
        let keybase =
            KeyRing::new(Store::Test, config.clone()).map_err(|e| Kind::KeyBase.context(e))?;

        let grpc_addr =
            Uri::from_str(&config.grpc_addr.to_string()).map_err(|e| Kind::Grpc.context(e))?;

        Ok(Self {
            rt,
            config,
            keybase,
            rpc_client,
            grpc_addr,
        })
    }

    fn init_light_client(&self) -> Result<Box<dyn LightClient<Self>>, Error> {
        use tendermint_light_client::types::PeerId;

        crate::time!("init_light_client");

        let peer_id: PeerId = self
            .rt
            .block_on(self.rpc_client.status())
            .map(|s| s.node_info.id)
            .map_err(|e| Kind::Rpc(self.config.rpc_addr.clone()).context(e))?;

        let light_client = TmLightClient::from_config(&self.config, peer_id)?;

        Ok(Box::new(light_client))
    }

    fn init_event_monitor(
        &self,
        rt: Arc<TokioRuntime>,
    ) -> Result<
        (
            channel::Receiver<EventBatch>,
            Option<thread::JoinHandle<()>>,
        ),
        Error,
    > {
        crate::time!("init_event_monitor");

        let (mut event_monitor, event_receiver) = EventMonitor::new(
            self.config.id.clone(),
            self.config.websocket_addr.clone(),
            rt,
        )?;

        event_monitor.subscribe().unwrap();
        let monitor_thread = thread::spawn(move || event_monitor.run());

        Ok((event_receiver, Some(monitor_thread)))
    }

    fn id(&self) -> &ChainId {
        &self.config().id
    }

    fn keybase(&self) -> &KeyRing {
        &self.keybase
    }

    fn keybase_mut(&mut self) -> &mut KeyRing {
        &mut self.keybase
    }

    /// Send one or more transactions that include all the specified messages
    fn send_msgs(&mut self, proto_msgs: Vec<Any>) -> Result<Vec<IbcEvent>, Error> {
        crate::time!("send_msgs");

        if proto_msgs.is_empty() {
            return Ok(vec![IbcEvent::Empty("No messages to send".to_string())]);
        }
        let mut res = vec![];

        let mut n = 0;
        let mut size = 0;
        let mut msg_batch = vec![];
        for msg in proto_msgs.iter() {
            msg_batch.append(&mut vec![msg.clone()]);
            let mut buf = Vec::new();
            prost::Message::encode(msg, &mut buf).unwrap();
            n += 1;
            size += buf.len();
            if n >= self.max_msg_num() || size >= self.max_tx_size() {
                let mut result = self.send_tx(msg_batch)?;
                res.append(&mut result);
                n = 0;
                size = 0;
                msg_batch = vec![];
            }
        }
        if !msg_batch.is_empty() {
            let mut result = self.send_tx(msg_batch)?;
            res.append(&mut result);
        }

        Ok(res)
    }

    /// Get the account for the signer
    fn get_signer(&mut self) -> Result<Signer, Error> {
        crate::time!("get_signer");

        // Get the key from key seed file
        let key = self
            .keybase()
            .get_key()
            .map_err(|e| Kind::KeyBase.context(e))?;

        let bech32 = encode_to_bech32(&key.address.to_hex(), &self.config.account_prefix)?;
        Ok(Signer::new(bech32))
    }

    /// Get the signing key
    fn get_key(&mut self) -> Result<KeyEntry, Error> {
        crate::time!("get_key");

        // Get the key from key seed file
        let key = self
            .keybase()
            .get_key()
            .map_err(|e| Kind::KeyBase.context(e))?;

        Ok(key)
    }

    fn query_commitment_prefix(&self) -> Result<CommitmentPrefix, Error> {
        crate::time!("query_commitment_prefix");

        // TODO - do a real chain query
        Ok(CommitmentPrefix::from(
            self.config().store_prefix.as_bytes().to_vec(),
        ))
    }

    /// Query the latest height the chain is at via a RPC query
    fn query_latest_height(&self) -> Result<ICSHeight, Error> {
        crate::time!("query_latest_height");

        let status = self
            .block_on(self.rpc_client().status())
            .map_err(|e| Kind::Rpc(self.config.rpc_addr.clone()).context(e))?;

        if status.sync_info.catching_up {
            fail!(
                Kind::LightClient(self.config.rpc_addr.to_string()),
                "node at {} running chain {} not caught up",
                self.config().rpc_addr,
                self.config().id,
            );
        }

        Ok(ICSHeight {
            revision_number: ChainId::chain_version(status.node_info.network.as_str()),
            revision_height: u64::from(status.sync_info.latest_block_height),
        })
    }

    fn query_clients(
        &self,
        request: QueryClientStatesRequest,
    ) -> Result<Vec<IdentifiedAnyClientState>, Error> {
        crate::time!("query_chain_clients");

        let mut client = self
            .block_on(
                ibc_proto::ibc::core::client::v1::query_client::QueryClient::connect(
                    self.grpc_addr.clone(),
                ),
            )
            .map_err(|e| Kind::Grpc.context(e))?;

        let request = tonic::Request::new(request);
        let response = self
            .block_on(client.client_states(request))
            .map_err(|e| Kind::Grpc.context(e))?
            .into_inner();

        let clients = response
            .client_states
            .into_iter()
            .filter_map(|cs| IdentifiedAnyClientState::try_from(cs).ok())
            .collect();

        Ok(clients)
    }

    fn query_client_state(
        &self,
        client_id: &ClientId,
        height: ICSHeight,
    ) -> Result<Self::ClientState, Error> {
        crate::time!("query_client_state");

        let client_state = self
            .query(ClientStatePath(client_id.clone()), height, false)
            .map_err(|e| Kind::Query("client state".into()).context(e))
            .and_then(|v| {
                AnyClientState::decode_vec(&v.value)
                    .map_err(|e| Kind::Query("client state".into()).context(e))
            })?;
        let client_state =
            downcast!(client_state => AnyClientState::Tendermint).ok_or_else(|| {
                Kind::Query("client state".into()).context("unexpected client state type")
            })?;
        Ok(client_state)
    }

    fn query_upgraded_client_state(
        &self,
        height: ICSHeight,
    ) -> Result<(Self::ClientState, MerkleProof), Error> {
        crate::time!("query_upgraded_client_state");

        let mut client = self
            .block_on(
                ibc_proto::cosmos::upgrade::v1beta1::query_client::QueryClient::connect(
                    self.grpc_addr.clone(),
                ),
            )
            .map_err(|e| Kind::Grpc.context(e))?;

        let req = tonic::Request::new(QueryCurrentPlanRequest {});
        let response = self
            .block_on(client.current_plan(req))
            .map_err(|e| Kind::Grpc.context(e))?;

        let upgraded_client_state_raw = response
            .into_inner()
            .plan
            .ok_or(Kind::EmptyResponseValue)?
            .upgraded_client_state
            .ok_or(Kind::EmptyUpgradedClientState)?;
        let client_state = AnyClientState::try_from(upgraded_client_state_raw)
            .map_err(|e| Kind::Grpc.context(e))?;

        // TODO: Better error kinds here.
        let tm_client_state =
            downcast!(client_state => AnyClientState::Tendermint).ok_or_else(|| {
                Kind::Query("upgraded client state".into()).context("unexpected client state type")
            })?;

        // Query for the proof.
        let tm_height =
            Height::try_from(height.revision_height).map_err(|e| Kind::InvalidHeight.context(e))?;
        let (proof, _proof_height) = self.query_client_upgrade_proof(
            ClientUpgradePath::UpgradedClientState(height.revision_height),
            tm_height,
        )?;

        Ok((tm_client_state, proof))
    }

    fn query_upgraded_consensus_state(
        &self,
        height: ICSHeight,
    ) -> Result<(Self::ConsensusState, MerkleProof), Error> {
        crate::time!("query_upgraded_consensus_state");

        let tm_height =
            Height::try_from(height.revision_height).map_err(|e| Kind::InvalidHeight.context(e))?;

        let mut client = self
            .block_on(
                ibc_proto::cosmos::upgrade::v1beta1::query_client::QueryClient::connect(
                    self.grpc_addr.clone(),
                ),
            )
            .map_err(|e| Kind::Grpc.context(e))?;

        let req = tonic::Request::new(QueryUpgradedConsensusStateRequest {
            last_height: tm_height.into(),
        });
        let response = self
            .block_on(client.upgraded_consensus_state(req))
            .map_err(|e| Kind::Grpc.context(e))?;

        let upgraded_consensus_state_raw = response
            .into_inner()
            .upgraded_consensus_state
            .ok_or(Kind::EmptyResponseValue)?;

        // TODO: More explicit error kinds (should not reuse Grpc all over the place)
        let consensus_state = AnyConsensusState::try_from(upgraded_consensus_state_raw)
            .map_err(|e| Kind::Grpc.context(e))?;

        let tm_consensus_state = downcast!(consensus_state => AnyConsensusState::Tendermint)
            .ok_or_else(|| {
                Kind::Query("upgraded consensus state".into())
                    .context("unexpected consensus state type")
            })?;

        // Fetch the proof.
        let (proof, _proof_height) = self.query_client_upgrade_proof(
            ClientUpgradePath::UpgradedClientConsensusState(height.revision_height),
            tm_height,
        )?;

        Ok((tm_consensus_state, proof))
    }

    /// Performs a query to retrieve the identifiers of all connections.
    fn query_consensus_states(
        &self,
        request: QueryConsensusStatesRequest,
    ) -> Result<Vec<AnyConsensusStateWithHeight>, Error> {
        crate::time!("query_chain_clients");

        let mut client = self
            .block_on(
                ibc_proto::ibc::core::client::v1::query_client::QueryClient::connect(
                    self.grpc_addr.clone(),
                ),
            )
            .map_err(|e| Kind::Grpc.context(e))?;

        let request = tonic::Request::new(request);
        let response = self
            .block_on(client.consensus_states(request))
            .map_err(|e| Kind::Grpc.context(e))?
            .into_inner();

        let mut consensus_states: Vec<AnyConsensusStateWithHeight> = response
            .consensus_states
            .into_iter()
            .filter_map(|cs| TryFrom::try_from(cs).ok())
            .collect();
        consensus_states.sort_by(|a, b| a.height.cmp(&b.height));
        consensus_states.reverse();
        Ok(consensus_states)
    }

    /// Performs a query to retrieve the identifiers of all connections.
    fn query_consensus_state(
        &self,
        client_id: ClientId,
        consensus_height: ICSHeight,
        query_height: ICSHeight,
    ) -> Result<AnyConsensusState, Error> {
        crate::time!("query_chain_clients");

        let consensus_state = self
            .proven_client_consensus(&client_id, consensus_height, query_height)?
            .0;
        Ok(AnyConsensusState::Tendermint(consensus_state))
    }

    /// Performs a query to retrieve the identifiers of all connections.
    fn query_client_connections(
        &self,
        request: QueryClientConnectionsRequest,
    ) -> Result<Vec<ConnectionId>, Error> {
        crate::time!("query_connections");

        let mut client = self
            .block_on(
                ibc_proto::ibc::core::connection::v1::query_client::QueryClient::connect(
                    self.grpc_addr.clone(),
                ),
            )
            .map_err(|e| Kind::Grpc.context(e))?;

        let request = tonic::Request::new(request);

        let response = self
            .block_on(client.client_connections(request))
            .map_err(|e| Kind::Grpc.context(e))?
            .into_inner();

        // TODO: add warnings for any identifiers that fail to parse (below).
        //      similar to the parsing in `query_connection_channels`.

        let ids = response
            .connection_paths
            .iter()
            .filter_map(|id| ConnectionId::from_str(id).ok())
            .collect();

        Ok(ids)
    }

    fn query_connections(
        &self,
        request: QueryConnectionsRequest,
    ) -> Result<Vec<ConnectionId>, Error> {
        crate::time!("query_connections");

        let mut client = self
            .block_on(
                ibc_proto::ibc::core::connection::v1::query_client::QueryClient::connect(
                    self.grpc_addr.clone(),
                ),
            )
            .map_err(|e| Kind::Grpc.context(e))?;

        let request = tonic::Request::new(request);

        let response = self
            .block_on(client.connections(request))
            .map_err(|e| Kind::Grpc.context(e))?
            .into_inner();

        // TODO: add warnings for any identifiers that fail to parse (below).
        //      similar to the parsing in `query_connection_channels`.

        let ids = response
            .connections
            .iter()
            .filter_map(|ic| ConnectionId::from_str(ic.id.as_str()).ok())
            .collect();

        Ok(ids)
    }

    fn query_connection(
        &self,
        connection_id: &ConnectionId,
        height: ICSHeight,
    ) -> Result<ConnectionEnd, Error> {
        let res = self.query(Path::Connections(connection_id.clone()), height, false)?;
        Ok(ConnectionEnd::decode_vec(&res.value)
            .map_err(|e| Kind::Query(format!("connection {}", connection_id)).context(e))?)
    }

    fn query_connection_channels(
        &self,
        request: QueryConnectionChannelsRequest,
    ) -> Result<Vec<ChannelId>, Error> {
        crate::time!("query_connection_channels");

        let mut client = self
            .block_on(
                ibc_proto::ibc::core::channel::v1::query_client::QueryClient::connect(
                    self.grpc_addr.clone(),
                ),
            )
            .map_err(|e| Kind::Grpc.context(e))?;

        let request = tonic::Request::new(request);

        let response = self
            .block_on(client.connection_channels(request))
            .map_err(|e| Kind::Grpc.context(e))?
            .into_inner();

        // TODO: add warnings for any identifiers that fail to parse (below).
        //  https://github.com/informalsystems/ibc-rs/pull/506#discussion_r555945560

        let vec_ids = response
            .channels
            .iter()
            .filter_map(|ic| ChannelId::from_str(ic.channel_id.as_str()).ok())
            .collect();

        Ok(vec_ids)
    }

<<<<<<< HEAD
    fn query_channels(
        &self,
        request: QueryChannelsRequest,
    ) -> Result<Vec<IdentifiedChannelEnd>, Error> {
=======
    fn query_channels(&self, request: QueryChannelsRequest) -> Result<Vec<PortChannelId>, Error> {
>>>>>>> 24650a33
        crate::time!("query_connections");

        let mut client = self
            .block_on(
                ibc_proto::ibc::core::channel::v1::query_client::QueryClient::connect(
                    self.grpc_addr.clone(),
                ),
            )
            .map_err(|e| Kind::Grpc.context(e))?;

        let request = tonic::Request::new(request);

        let response = self
            .block_on(client.channels(request))
            .map_err(|e| Kind::Grpc.context(e))?
            .into_inner();

        let channels = response
            .channels
<<<<<<< HEAD
            .into_iter()
            .filter_map(|ch| IdentifiedChannelEnd::try_from(ch).ok())
=======
            .iter()
            .filter_map(|ch| {
                let port_id = PortId::from_str(ch.port_id.as_str()).ok()?;
                let channel_id = ChannelId::from_str(ch.channel_id.as_str()).ok()?;
                Some(PortChannelId {
                    port_id,
                    channel_id,
                })
            })
>>>>>>> 24650a33
            .collect();
        Ok(channels)
    }

    fn query_channel(
        &self,
        port_id: &PortId,
        channel_id: &ChannelId,
        height: ICSHeight,
    ) -> Result<ChannelEnd, Error> {
        let res = self.query(
            Path::ChannelEnds(port_id.clone(), channel_id.clone()),
            height,
            false,
        )?;
        Ok(ChannelEnd::decode_vec(&res.value)
            .map_err(|e| Kind::Query("channel".into()).context(e))?)
    }

    /// Queries the packet commitment hashes associated with a channel.
    fn query_packet_commitments(
        &self,
        request: QueryPacketCommitmentsRequest,
    ) -> Result<(Vec<PacketState>, ICSHeight), Error> {
        crate::time!("query_packet_commitments");

        let mut client = self
            .block_on(
                ibc_proto::ibc::core::channel::v1::query_client::QueryClient::connect(
                    self.grpc_addr.clone(),
                ),
            )
            .map_err(|e| Kind::Grpc.context(e))?;

        let request = tonic::Request::new(request);

        let response = self
            .block_on(client.packet_commitments(request))
            .map_err(|e| Kind::Grpc.context(e))?
            .into_inner();

        let pc = response.commitments;

        let height = response
            .height
            .ok_or_else(|| Kind::Grpc.context("missing height in response"))?
            .try_into()
            .map_err(|_| Kind::Grpc.context("invalid height in response"))?;

        Ok((pc, height))
    }

    /// Queries the unreceived packet sequences associated with a channel.
    fn query_unreceived_packets(
        &self,
        request: QueryUnreceivedPacketsRequest,
    ) -> Result<Vec<u64>, Error> {
        crate::time!("query_unreceived_packets");

        let mut client = self
            .block_on(
                ibc_proto::ibc::core::channel::v1::query_client::QueryClient::connect(
                    self.grpc_addr.clone(),
                ),
            )
            .map_err(|e| Kind::Grpc.context(e))?;

        let request = tonic::Request::new(request);

        let mut response = self
            .block_on(client.unreceived_packets(request))
            .map_err(|e| Kind::Grpc.context(e))?
            .into_inner();

        response.sequences.sort_unstable();
        Ok(response.sequences)
    }

    /// Queries the packet acknowledgment hashes associated with a channel.
    fn query_packet_acknowledgements(
        &self,
        request: QueryPacketAcknowledgementsRequest,
    ) -> Result<(Vec<PacketState>, ICSHeight), Error> {
        crate::time!("query_packet_acknowledgements");

        let mut client = self
            .block_on(
                ibc_proto::ibc::core::channel::v1::query_client::QueryClient::connect(
                    self.grpc_addr.clone(),
                ),
            )
            .map_err(|e| Kind::Grpc.context(e))?;

        let request = tonic::Request::new(request);

        let response = self
            .block_on(client.packet_acknowledgements(request))
            .map_err(|e| Kind::Grpc.context(e))?
            .into_inner();

        let pc = response.acknowledgements;

        let height = response
            .height
            .ok_or_else(|| Kind::Grpc.context("missing height in response"))?
            .try_into()
            .map_err(|_| Kind::Grpc.context("invalid height in response"))?;

        Ok((pc, height))
    }

    /// Queries the unreceived acknowledgements sequences associated with a channel.
    fn query_unreceived_acknowledgements(
        &self,
        request: QueryUnreceivedAcksRequest,
    ) -> Result<Vec<u64>, Error> {
        crate::time!("query_unreceived_acknowledgements");

        let mut client = self
            .block_on(
                ibc_proto::ibc::core::channel::v1::query_client::QueryClient::connect(
                    self.grpc_addr.clone(),
                ),
            )
            .map_err(|e| Kind::Grpc.context(e))?;

        let request = tonic::Request::new(request);

        let mut response = self
            .block_on(client.unreceived_acks(request))
            .map_err(|e| Kind::Grpc.context(e))?
            .into_inner();

        response.sequences.sort_unstable();
        Ok(response.sequences)
    }

    fn query_next_sequence_receive(
        &self,
        request: QueryNextSequenceReceiveRequest,
    ) -> Result<Sequence, Error> {
        crate::time!("query_next_sequence_receive");

        let mut client = self
            .block_on(
                ibc_proto::ibc::core::channel::v1::query_client::QueryClient::connect(
                    self.grpc_addr.clone(),
                ),
            )
            .map_err(|e| Kind::Grpc.context(e))?;

        let request = tonic::Request::new(request);

        let response = self
            .block_on(client.next_sequence_receive(request))
            .map_err(|e| Kind::Grpc.context(e))?
            .into_inner();

        Ok(Sequence::from(response.next_sequence_receive))
    }

    /// This function queries transactions for events matching certain criteria.
    /// 1. Client Update request - returns a vector with at most one update client event
    /// 2. Packet event request - returns at most one packet event for each sequence specified
    ///    in the request.
    ///    Note - there is no way to format the packet query such that it asks for Tx-es with either
    ///    sequence (the query conditions can only be AND-ed).
    ///    There is a possibility to include "<=" and ">=" conditions but it doesn't work with
    ///    string attributes (sequence is emmitted as a string).
    ///    Therefore, for packets we perform one tx_search for each sequence.
    ///    Alternatively, a single query for all packets could be performed but it would return all
    ///    packets ever sent.
    fn query_txs(&self, request: QueryTxRequest) -> Result<Vec<IbcEvent>, Error> {
        crate::time!("query_txs");

        match request {
            QueryTxRequest::Packet(request) => {
                crate::time!("query_txs: query packet events");

                let mut result: Vec<IbcEvent> = vec![];

                for seq in &request.sequences {
                    // query first (and only) Tx that includes the event specified in the query request
                    let response = self
                        .block_on(self.rpc_client.tx_search(
                            packet_query(&request, *seq),
                            false,
                            1,
                            1, // get only the first Tx matching the query
                            Order::Ascending,
                        ))
                        .map_err(|e| Kind::Grpc.context(e))?;

                    assert!(
                        response.txs.len() <= 1,
                        "packet_from_tx_search_response: unexpected number of txs"
                    );

                    if response.txs.is_empty() {
                        continue;
                    }

                    if let Some(event) = packet_from_tx_search_response(
                        self.id(),
                        &request,
                        *seq,
                        response.txs[0].clone(),
                    ) {
                        result.push(event);
                    }
                }
                Ok(result)
            }

            QueryTxRequest::Client(request) => {
                crate::time!("query_txs: single client update event");

                // query the first Tx that includes the event matching the client request
                // Note: it is possible to have multiple Tx-es for same client and consensus height.
                // In this case it must be true that the client updates were performed with tha
                // same header as the first one, otherwise a subsequent transaction would have
                // failed on chain. Therefore only one Tx is of interest and current API returns
                // the first one.
                let mut response = self
                    .block_on(self.rpc_client.tx_search(
                        header_query(&request),
                        false,
                        1,
                        1, // get only the first Tx matching the query
                        Order::Ascending,
                    ))
                    .map_err(|e| Kind::Grpc.context(e))?;

                if response.txs.is_empty() {
                    return Ok(vec![]);
                }

                // the response must include a single Tx as specified in the query.
                assert!(
                    response.txs.len() <= 1,
                    "packet_from_tx_search_response: unexpected number of txs"
                );

                let tx = response.txs.remove(0);
                let event = update_client_from_tx_search_response(self.id(), &request, tx);

                Ok(event.into_iter().collect())
            }
        }
    }

    fn proven_client_state(
        &self,
        client_id: &ClientId,
        height: ICSHeight,
    ) -> Result<(Self::ClientState, MerkleProof), Error> {
        crate::time!("proven_client_state");

        let res = self
            .query(ClientStatePath(client_id.clone()), height, true)
            .map_err(|e| Kind::Query("client state".into()).context(e))?;

        let client_state = AnyClientState::decode_vec(&res.value)
            .map_err(|e| Kind::Query("client state".into()).context(e))?;

        let client_state =
            downcast!(client_state => AnyClientState::Tendermint).ok_or_else(|| {
                Kind::Query("client state".into()).context("unexpected client state type")
            })?;

        Ok((
            client_state,
            res.proof.ok_or_else(|| {
                Kind::Query("client state".into()).context("empty proof".to_string())
            })?,
        ))
    }

    fn proven_client_consensus(
        &self,
        client_id: &ClientId,
        consensus_height: ICSHeight,
        height: ICSHeight,
    ) -> Result<(Self::ConsensusState, MerkleProof), Error> {
        crate::time!("proven_client_consensus");

        let res = self
            .query(
                ClientConsensusPath {
                    client_id: client_id.clone(),
                    epoch: consensus_height.revision_number,
                    height: consensus_height.revision_height,
                },
                height,
                true,
            )
            .map_err(|e| Kind::Query("client consensus".into()).context(e))?;

        let consensus_state = AnyConsensusState::decode_vec(&res.value)
            .map_err(|e| Kind::Query("client consensus".into()).context(e))?;

        let consensus_state = downcast!(consensus_state => AnyConsensusState::Tendermint)
            .ok_or_else(|| {
                Kind::Query("client consensus".into()).context("unexpected client consensus type")
            })?;

        Ok((
            consensus_state,
            res.proof.ok_or_else(|| {
                Kind::Query("client consensus".into()).context("empty proof".to_string())
            })?,
        ))
    }

    fn proven_connection(
        &self,
        connection_id: &ConnectionId,
        height: ICSHeight,
    ) -> Result<(ConnectionEnd, MerkleProof), Error> {
        let res = self
            .query(Path::Connections(connection_id.clone()), height, true)
            .map_err(|e| Kind::Query("proven connection".into()).context(e))?;
        let connection_end = ConnectionEnd::decode_vec(&res.value)
            .map_err(|e| Kind::Query("proven connection".into()).context(e))?;

        Ok((
            connection_end,
            res.proof.ok_or_else(|| {
                Kind::Query("proven connection".into()).context("empty proof".to_string())
            })?,
        ))
    }

    fn proven_channel(
        &self,
        port_id: &PortId,
        channel_id: &ChannelId,
        height: ICSHeight,
    ) -> Result<(ChannelEnd, MerkleProof), Error> {
        let res = self
            .query(
                Path::ChannelEnds(port_id.clone(), channel_id.clone()),
                height,
                true,
            )
            .map_err(|e| Kind::Query("proven channel".into()).context(e))?;

        let channel_end = ChannelEnd::decode_vec(&res.value)
            .map_err(|e| Kind::Query("proven channel".into()).context(e))?;

        Ok((
            channel_end,
            res.proof.ok_or_else(|| {
                Kind::Query("proven channel".into()).context("empty proof".to_string())
            })?,
        ))
    }

    fn proven_packet(
        &self,
        packet_type: PacketMsgType,
        port_id: PortId,
        channel_id: ChannelId,
        sequence: Sequence,
        height: ICSHeight,
    ) -> Result<(Vec<u8>, MerkleProof), Error> {
        let data = match packet_type {
            PacketMsgType::Recv => Path::Commitments {
                port_id,
                channel_id,
                sequence,
            },
            PacketMsgType::Ack => Path::Acks {
                port_id,
                channel_id,
                sequence,
            },
            PacketMsgType::TimeoutUnordered => Path::Receipts {
                port_id,
                channel_id,
                sequence,
            },
            PacketMsgType::TimeoutOrdered => Path::SeqRecvs {
                0: port_id,
                1: channel_id,
            },
            PacketMsgType::TimeoutOnClose => Path::Receipts {
                port_id,
                channel_id,
                sequence,
            },
        };

        let res = self
            .query(data, height, true)
            .map_err(|e| Kind::Query(packet_type.to_string()).context(e))?;

        let commitment_proof_bytes = res.proof.ok_or_else(|| {
            Kind::Query(packet_type.to_string()).context("empty proof".to_string())
        })?;

        Ok((res.value, commitment_proof_bytes))
    }

    fn build_client_state(&self, height: ICSHeight) -> Result<Self::ClientState, Error> {
        // Build the client state.
        Ok(ClientState::new(
            self.id().clone(),
            self.config.trust_threshold,
            self.config.trusting_period,
            self.unbonding_period()?,
            self.config.clock_drift,
            height,
            ICSHeight::zero(),
            vec!["upgrade".to_string(), "upgradedIBCState".to_string()],
            AllowUpdate {
                after_expiry: true,
                after_misbehaviour: true,
            },
        )
        .map_err(|e| Kind::BuildClientStateFailure.context(e))?)
    }

    fn build_consensus_state(
        &self,
        light_block: Self::LightBlock,
    ) -> Result<Self::ConsensusState, Error> {
        crate::time!("build_consensus_state");

        Ok(TMConsensusState::from(light_block.signed_header.header))
    }

    fn build_header(
        &self,
        trusted_height: ICSHeight,
        trusted_light_block: Self::LightBlock,
        target_light_block: Self::LightBlock,
    ) -> Result<Self::Header, Error> {
        crate::time!("build_header");

        Ok(TmHeader {
            trusted_height,
            signed_header: target_light_block.signed_header.clone(),
            validator_set: target_light_block.validators,
            trusted_validator_set: trusted_light_block.validators,
        })
    }
}

fn packet_query(request: &QueryPacketEventDataRequest, seq: Sequence) -> Query {
    tendermint_rpc::query::Query::eq(
        format!("{}.packet_src_channel", request.event_id.as_str()),
        request.source_channel_id.to_string(),
    )
    .and_eq(
        format!("{}.packet_src_port", request.event_id.as_str()),
        request.source_port_id.to_string(),
    )
    .and_eq(
        format!("{}.packet_dst_channel", request.event_id.as_str()),
        request.destination_channel_id.to_string(),
    )
    .and_eq(
        format!("{}.packet_dst_port", request.event_id.as_str()),
        request.destination_port_id.to_string(),
    )
    .and_eq(
        format!("{}.packet_sequence", request.event_id.as_str()),
        seq.to_string(),
    )
}

fn header_query(request: &QueryClientEventRequest) -> Query {
    tendermint_rpc::query::Query::eq(
        format!("{}.client_id", request.event_id.as_str()),
        request.client_id.to_string(),
    )
    .and_eq(
        format!("{}.consensus_height", request.event_id.as_str()),
        format!(
            "{}-{}",
            request.consensus_height.revision_number, request.consensus_height.revision_height
        ),
    )
}

// Extract the packet events from the query_txs RPC response. For any given
// packet query, there is at most one Tx matching such query. Moreover, a Tx may
// contain several events, but a single one must match the packet query.
// For example, if we're querying for the packet with sequence 3 and this packet
// was committed in some Tx along with the packet with sequence 4, the response
// will include both packets. For this reason, we iterate all packets in the Tx,
// searching for those that match (which must be a single one).
fn packet_from_tx_search_response(
    chain_id: &ChainId,
    request: &QueryPacketEventDataRequest,
    seq: Sequence,
    response: ResultTx,
) -> Option<IbcEvent> {
    let height = ICSHeight::new(chain_id.version(), u64::from(response.height));
    if request.height != ICSHeight::zero() && height > request.height {
        return None;
    }

    response
        .tx_result
        .events
        .into_iter()
        .filter(|abci_event| abci_event.type_str == request.event_id.as_str())
        .flat_map(|abci_event| ChannelEvents::try_from_tx(&abci_event))
        .find(|event| {
            let packet = match event {
                IbcEvent::SendPacket(send_ev) => Some(&send_ev.packet),
                IbcEvent::WriteAcknowledgement(ack_ev) => Some(&ack_ev.packet),
                _ => None,
            };

            packet.map_or(false, |packet| {
                packet.source_port == request.source_port_id
                    && packet.source_channel == request.source_channel_id
                    && packet.destination_port == request.destination_port_id
                    && packet.destination_channel == request.destination_channel_id
                    && packet.sequence == seq
            })
        })
}

// Extracts from the Tx the update client event for the requested client and height.
// Note: in the Tx, there may have been multiple events, some of them may be
// for update of other clients that are not relevant to the request.
// For example, if we're querying for a transaction that includes the update for client X at
// consensus height H, it is possible that the transaction also includes an update client
// for client Y at consensus height H'. This is the reason the code iterates all event fields in the
// returned Tx to retrieve the relevant ones.
// Returns `None` if no matching event was found.
fn update_client_from_tx_search_response(
    chain_id: &ChainId,
    request: &QueryClientEventRequest,
    response: ResultTx,
) -> Option<IbcEvent> {
    let height = ICSHeight::new(chain_id.version(), u64::from(response.height));
    if request.height != ICSHeight::zero() && height > request.height {
        return None;
    }

    response
        .tx_result
        .events
        .into_iter()
        .filter(|event| event.type_str == request.event_id.as_str())
        .flat_map(|event| ClientEvents::try_from_tx(&event))
        .flat_map(|event| match event {
            IbcEvent::UpdateClient(update) => Some(update),
            _ => None,
        })
        .find(|update| {
            update.common.client_id == request.client_id
                && update.common.consensus_height == request.consensus_height
        })
        .map(IbcEvent::UpdateClient)
}

/// Perform a generic `abci_query`, and return the corresponding deserialized response data.
async fn abci_query(
    chain: &CosmosSdkChain,
    path: TendermintABCIPath,
    data: String,
    height: Height,
    prove: bool,
) -> Result<QueryResponse, Error> {
    let height = if height.value() == 0 {
        None
    } else {
        Some(height)
    };

    // Use the Tendermint-rs RPC client to do the query.
    let response = chain
        .rpc_client()
        .abci_query(Some(path), data.into_bytes(), height, prove)
        .await
        .map_err(|e| Kind::Rpc(chain.config.rpc_addr.clone()).context(e))?;

    if !response.code.is_ok() {
        // Fail with response log.
        return Err(Kind::Rpc(chain.config.rpc_addr.clone())
            .context(response.log.to_string())
            .into());
    }

    if prove && response.proof.is_none() {
        // Fail due to empty proof
        return Err(Kind::EmptyResponseProof.into());
    }

    let proof = response
        .proof
        .map(|p| convert_tm_to_ics_merkle_proof(&p))
        .transpose()
        .map_err(Kind::Ics023)?;

    let response = QueryResponse {
        value: response.value,
        height: response.height,
        proof,
    };

    Ok(response)
}

/// Perform a `broadcast_tx_commit`, and return the corresponding deserialized response data.
async fn broadcast_tx_commit(
    chain: &CosmosSdkChain,
    data: Vec<u8>,
) -> Result<Response, anomaly::Error<Kind>> {
    let response = chain
        .rpc_client()
        .broadcast_tx_commit(data.into())
        .await
        .map_err(|e| Kind::Rpc(chain.config.rpc_addr.clone()).context(e))?;

    Ok(response)
}

/// Uses the GRPC client to retrieve the account sequence
async fn query_account(chain: &CosmosSdkChain, address: String) -> Result<BaseAccount, Error> {
    let mut client = ibc_proto::cosmos::auth::v1beta1::query_client::QueryClient::connect(
        chain.grpc_addr.clone(),
    )
    .await
    .map_err(|e| Kind::Grpc.context(e))?;

    let request = tonic::Request::new(QueryAccountRequest { address });

    let response = client.account(request).await;

    let base_account = BaseAccount::decode(
        response
            .map_err(|e| Kind::Grpc.context(e))?
            .into_inner()
            .account
            .unwrap()
            .value
            .as_slice(),
    )
    .map_err(|e| Kind::Grpc.context(e))?;

    Ok(base_account)
}

pub fn tx_result_to_event(
    chain_id: &ChainId,
    response: Response,
) -> Result<Vec<IbcEvent>, anomaly::Error<Kind>> {
    let mut result = vec![];

    // Verify the return codes from check_tx and deliver_tx
    if response.check_tx.code.is_err() {
        return Ok(vec![IbcEvent::ChainError(format!(
            "check_tx reports error: log={:?}",
            response.check_tx.log
        ))]);
    }
    if response.deliver_tx.code.is_err() {
        return Ok(vec![IbcEvent::ChainError(format!(
            "deliver_tx reports error: log={:?}",
            response.deliver_tx.log
        ))]);
    }

    let height = ICSHeight::new(chain_id.version(), u64::from(response.height));
    for event in response.deliver_tx.events {
        if let Some(ibc_ev) = from_tx_response_event(height, &event) {
            result.push(ibc_ev);
        }
    }
    Ok(result)
}

fn encode_to_bech32(address: &str, account_prefix: &str) -> Result<String, Error> {
    let account =
        AccountId::from_str(address).map_err(|_| Kind::InvalidKeyAddress(address.to_string()))?;

    let encoded = bech32::encode(account_prefix, account.to_base32(), Variant::Bech32)
        .map_err(Kind::Bech32Encoding)?;

    Ok(encoded)
}<|MERGE_RESOLUTION|>--- conflicted
+++ resolved
@@ -37,7 +37,7 @@
 use ibc::ics23_commitment::commitment::CommitmentPrefix;
 use ibc::ics23_commitment::merkle::convert_tm_to_ics_merkle_proof;
 use ibc::ics24_host::identifier::{
-    ChainId, ChannelId, ClientId, ConnectionId, PortChannelId, PortId,
+    ChainId, ChannelId, ClientId, ConnectionId, PortId,
 };
 use ibc::ics24_host::Path::ClientConsensusState as ClientConsensusPath;
 use ibc::ics24_host::Path::ClientState as ClientStatePath;
@@ -788,14 +788,10 @@
         Ok(vec_ids)
     }
 
-<<<<<<< HEAD
     fn query_channels(
         &self,
         request: QueryChannelsRequest,
     ) -> Result<Vec<IdentifiedChannelEnd>, Error> {
-=======
-    fn query_channels(&self, request: QueryChannelsRequest) -> Result<Vec<PortChannelId>, Error> {
->>>>>>> 24650a33
         crate::time!("query_connections");
 
         let mut client = self
@@ -815,20 +811,8 @@
 
         let channels = response
             .channels
-<<<<<<< HEAD
             .into_iter()
             .filter_map(|ch| IdentifiedChannelEnd::try_from(ch).ok())
-=======
-            .iter()
-            .filter_map(|ch| {
-                let port_id = PortId::from_str(ch.port_id.as_str()).ok()?;
-                let channel_id = ChannelId::from_str(ch.channel_id.as_str()).ok()?;
-                Some(PortChannelId {
-                    port_id,
-                    channel_id,
-                })
-            })
->>>>>>> 24650a33
             .collect();
         Ok(channels)
     }
