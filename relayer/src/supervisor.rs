use std::{
    collections::HashMap,
    fmt,
    thread::{self, JoinHandle},
    time::Duration,
};

use anomaly::BoxError;
use crossbeam_channel::{Receiver, Select, Sender};
use itertools::Itertools;
use tracing::{debug, error, error_span, info, trace, warn};

use ibc::{
    events::{IbcEvent, VecIbcEvents},
    ics02_client::{
        client_state::ClientState,
        events::{NewBlock, UpdateClient},
    },
    ics04_channel::{
        channel::IdentifiedChannelEnd,
        events::{Attributes, CloseInit, SendPacket, TimeoutPacket, WriteAcknowledgement},
    },
<<<<<<< HEAD
    ics24_host::identifier::{ChainId, ChannelId, ClientId, PortId},
=======
    ics24_host::identifier::{ChainId, ChannelId, ClientId, ConnectionId, PortId},
>>>>>>> 4674677c
    Height,
};

use ibc_proto::ibc::core::channel::v1::QueryChannelsRequest;

use crate::channel::extract_channel_id;
use crate::channel::Channel as RelayChannel;
use crate::channel::ChannelSide;

use crate::{
    chain::{
        counterparty::{
            channel_connection_client, get_counterparty_chain, get_counterparty_chain_for_channel,
        },
        handle::ChainHandle,
    },
    config::Config,
    event::monitor::{EventBatch, UnwrapOrClone},
    foreign_client::{ForeignClient, ForeignClientError, MisbehaviourResults},
    link::{Link, LinkParameters},
    registry::Registry,
};

mod error;
pub use error::Error;

/// A command for a [`Worker`].
pub enum WorkerCmd {
    /// A batch of packet events need to be relayed
    IbcEvents { batch: EventBatch },
    /// A batch of [`NewBlock`] events need to be relayed
    NewBlock { height: Height, new_block: NewBlock },
}

/// Handle to a [`Worker`], for sending [`WorkerCmd`]s to it.
pub struct WorkerHandle {
    tx: Sender<WorkerCmd>,
    thread_handle: JoinHandle<()>,
}

impl WorkerHandle {
    /// Send a batch of packet events to the worker.
    pub fn send_events(
        &self,
        height: Height,
        events: Vec<IbcEvent>,
        chain_id: ChainId,
    ) -> Result<(), BoxError> {
        let batch = EventBatch {
            chain_id,
            height,
            events,
        };

        trace!("supervisor sends {:?}", batch);
        self.tx.send(WorkerCmd::IbcEvents { batch })?;
        Ok(())
    }

    /// Send a batch of [`NewBlock`] event to the worker.
    pub fn send_new_block(&self, height: Height, new_block: NewBlock) -> Result<(), BoxError> {
        self.tx.send(WorkerCmd::NewBlock { height, new_block })?;
        Ok(())
    }

    /// Wait for the worker thread to finish.
    pub fn join(self) -> thread::Result<()> {
        self.thread_handle.join()
    }
}

/// A pair of [`ChainHandle`]s.
#[derive(Clone)]
pub struct ChainHandlePair {
    pub a: Box<dyn ChainHandle>,
    pub b: Box<dyn ChainHandle>,
}

impl ChainHandlePair {
    /// Swap the two handles.
    pub fn swap(self) -> Self {
        Self {
            a: self.b,
            b: self.a,
        }
    }
}

fn recv_multiple<K, T>(rs: &[(K, Receiver<T>)]) -> Result<(&K, T), BoxError> {
    // Build a list of operations.
    let mut sel = Select::new();
    for (_, r) in rs {
        sel.recv(r);
    }

    // Complete the selected operation.
    let oper = sel.select();
    let index = oper.index();

    let (k, r) = &rs[index];

    let result = oper.recv(r)?;

    Ok((k, result))
}

/// The supervisor listens for events on multiple pairs of chains,
/// and dispatches the events it receives to the appropriate
/// worker, based on the [`Object`] associated with each event.
pub struct Supervisor {
    config: Config,
    registry: Registry,
    workers: HashMap<Object, WorkerHandle>,
}

impl Supervisor {
    /// Spawns a [`Supervisor`] which will listen for events on all the chains in the [`Config`].
    pub fn spawn(config: Config) -> Result<Self, BoxError> {
        let registry = Registry::new(config.clone());

        Ok(Self {
            config,
            registry,
            workers: HashMap::new(),
        })
    }

    /// Collect the events we are interested in from an [`EventBatch`],
    /// and maps each [`IbcEvent`] to their corresponding [`Object`].
    pub fn collect_events(
        &self,
        src_chain: &dyn ChainHandle,
        batch: EventBatch,
    ) -> CollectedEvents {
        let mut collected = CollectedEvents::new(batch.height, batch.chain_id);

        for event in batch.events {
            match event {
                IbcEvent::NewBlock(_) => {
                    collected.new_block = Some(event);
                }
                IbcEvent::UpdateClient(ref update) => {
                    if let Ok(object) = Object::for_update_client(update, src_chain) {
                        // Collect update client events only if the worker exists
                        if self.workers.get(&object).is_some() {
                            collected.per_object.entry(object).or_default().push(event);
                        }
                    }
                }

                IbcEvent::OpenInitChannel(ref open_init) => {
                    debug!("\n !!!! Init in \n ");
                    if let Ok(object) =
                        Object::for_open_init_channel(open_init.attributes(), src_chain)
                    {
                        collected.per_object.entry(object).or_default().push(event);
                    } else {
                        debug!("\n !!!! ups object malformed Init in \n ");
                    }
                }

                IbcEvent::OpenTryChannel(ref open_try) => {
                    debug!("\n !!!! OpenTry in \n ");
                    if let Ok(object) =
                        Object::for_open_try_channel(open_try.attributes(), src_chain)
                    {
                        collected.per_object.entry(object).or_default().push(event);
                    } else {
                        debug!("\n !!!! ups object malformed Try in \n ");
                    }
                }

                IbcEvent::OpenAckChannel(ref open_ack) => {
                    // Create client worker here as channel end must be opened
                    if let Ok(object) =
                        Object::for_chan_open_events(open_ack.attributes(), src_chain)
                    {
                        collected
                            .per_object
                            .entry(object)
                            .or_default()
                            .push(event.clone());
                    }

                    if let Ok(object2) =
                        Object::for_open_ack_channel(open_ack.attributes(), src_chain)
                    {
                        collected.per_object.entry(object2).or_default().push(event);
                    } else {
                        debug!("\n !!!! ups object malformed Ack in \n ");
                    }
                }
                IbcEvent::OpenConfirmChannel(ref open_confirm) => {
                    // Create client worker here as channel end must be opened
                    if let Ok(object) =
                        Object::for_chan_open_events(open_confirm.attributes(), src_chain)
                    {
                        collected
                            .per_object
                            .entry(object)
                            .or_default()
                            .push(event.clone());
                    }
                    if let Ok(object2) =
                        Object::for_open_confirm_channel(open_confirm.attributes(), src_chain)
                    {
                        collected
                            .per_object
                            .entry(object2)
                            .or_default()
                            .push(event.clone());
                    }
                }
                IbcEvent::SendPacket(ref packet) => {
                    if let Ok(object) = Object::for_send_packet(packet, src_chain) {
                        collected.per_object.entry(object).or_default().push(event);
                    }
                }
                IbcEvent::TimeoutPacket(ref packet) => {
                    if let Ok(object) = Object::for_timeout_packet(packet, src_chain) {
                        collected.per_object.entry(object).or_default().push(event);
                    }
                }
                IbcEvent::WriteAcknowledgement(ref packet) => {
                    if let Ok(object) = Object::for_write_ack(packet, src_chain) {
                        collected.per_object.entry(object).or_default().push(event);
                    }
                }
                IbcEvent::CloseInitChannel(ref packet) => {
                    if let Ok(object) = Object::for_close_init_channel(packet, src_chain) {
                        collected.per_object.entry(object).or_default().push(event);
                    }
                }
                _ => (),
            }
        }

        collected
    }

    fn spawn_workers(&mut self) {
        let req = QueryChannelsRequest {
            pagination: ibc_proto::cosmos::base::query::pagination::all(),
        };

        let chain_ids = self
            .config
            .chains
            .iter()
            .map(|c| c.id.clone())
            .collect_vec();

        for chain_id in chain_ids {
            let chain = match self.registry.get_or_spawn(&chain_id) {
                Ok(chain_handle) => chain_handle,
                Err(e) => {
                    error!("skipping workers for chain id {}. reason: failed to spawn chain runtime with error: {}", chain_id, e);
                    continue;
                }
            };

            let channels = match chain.query_channels(req.clone()) {
                Ok(channels) => channels,
                Err(e) => {
                    error!("failed to query channels from {}: {}", chain_id, e);
                    continue;
                }
            };

            for channel in channels {
                match self.spawn_workers_for_channel(chain.clone(), channel.clone()) {
                    Ok(()) => debug!(
                        "done spawning workers for channel {} on chain {}",
                        chain.id(),
                        channel.channel_id
                    ),
                    Err(e) => error!(
                        "skipped workers for channel {} on chain {} due to error {}",
                        chain.id(),
                        channel.channel_id,
                        e
                    ),
                }
            }
        }
    }

    /// Spawns all the [`Worker`]s that will handle a given channel for a given source chain.
    fn spawn_workers_for_channel(
        &mut self,
        chain: Box<dyn ChainHandle>,
        channel: IdentifiedChannelEnd,
    ) -> Result<(), BoxError> {
        trace!(
            "fetching connection_client for channel {:?} of chain {}",
            channel,
            chain.id()
        );

        let client_res =
            channel_connection_client(chain.as_ref(), &channel.port_id, &channel.channel_id);

        let (client, channel) = match client_res {
            Ok(conn_client) => (conn_client.client, conn_client.channel),
            Err(Error::ConnectionNotOpen(..)) | Err(Error::ChannelNotOpen(..)) => {
                // These errors are silent.
                // Simply ignore the channel and return without spawning the workers.
                warn!(
                    "ignoring channel {} because it is not open (or its connection is not open)",
                    channel.channel_id
                );

                return Ok(());
            }
            Err(e) => {
                // Propagate errors.
                return Err(format!(
                    "unable to spawn workers for channel/chain pair '{}'/'{}' due to error: {:?}",
                    channel.channel_id,
                    chain.id(),
                    e
                )
                .into());
            }
        };

        trace!("Obtained client id {:?}", client.client_id);

        if self
            .config
            .find_chain(&client.client_state.chain_id())
            .is_none()
        {
            // Ignore channel, since it does not correspond to any chain in the config file
            return Ok(());
        }

        if channel.channel_end.is_open() {
            //if channel open  {
            let counterparty_chain = self
                .registry
                .get_or_spawn(&client.client_state.chain_id())?;

            // create the client object and spawn worker
            let client_object = Object::Client(Client {
                dst_client_id: client.client_id.clone(),
                dst_chain_id: chain.id(),
                src_chain_id: client.client_state.chain_id(),
            });

            //if channel open
            self.worker_for_object(client_object, chain.clone(), counterparty_chain.clone());

            // TODO: Only start the Uni worker if there are outstanding packets or ACKs.
            //  https://github.com/informalsystems/ibc-rs/issues/901
            // create the path object and spawn worker
            let path_object = Object::UnidirectionalChannelPath(UnidirectionalChannelPath {
                dst_chain_id: counterparty_chain.clone().id(),
                src_chain_id: chain.id(),
                src_channel_id: channel.channel_id.clone(),
                src_port_id: channel.port_id.clone(),
            });

            self.worker_for_object(path_object, chain.clone(), counterparty_chain.clone());

            //channel object

            let counterparty_chain_id =
                get_counterparty_chain_for_channel(chain.as_ref(), channel.clone()).unwrap();

            let counterparty_chain = self.registry.get_or_spawn(&counterparty_chain_id)?;

            let channel_object = Object::Channel(Channel {
                dst_chain_id: counterparty_chain_id,
                src_chain_id: chain.id(),
                src_channel_id: channel.channel_id.clone(),
<<<<<<< HEAD
                src_port_id: channel.port_id,
=======
                src_port_id: channel.port_id.clone(),
>>>>>>> 4674677c
                // connection_id: connection_id.clone(),
            });

            debug!(
                "create workers: creating a worker for object {:?}",
                channel_object
            );

            self.worker_for_object(channel_object, chain.clone(), counterparty_chain.clone());
        }
        // end if channel not open
        else {
            // //start spawning channel worker
            let counterparty_chain_id =
                get_counterparty_chain_for_channel(chain.as_ref(), channel.clone()).unwrap();

            let counterparty_chain = self.registry.get_or_spawn(&counterparty_chain_id)?;

            let channel_object = Object::Channel(Channel {
                dst_chain_id: counterparty_chain_id,
                src_chain_id: chain.id(),
                src_channel_id: channel.channel_id.clone(),
                src_port_id: channel.port_id,
                //connection_id: connection_id.clone(),
            });

            debug!(
                "create workers: creating a worker for object {:?}",
                channel_object
            );

            self.worker_for_object(channel_object, chain.clone(), counterparty_chain.clone());
            //end the spawning channel worker
        }

        Ok(())
    }

    /// Run the supervisor event loop.
    pub fn run(mut self) -> Result<(), BoxError> {
        let mut subscriptions = Vec::with_capacity(self.config.chains.len());

        for chain_config in &self.config.chains {
            let chain = match self.registry.get_or_spawn(&chain_config.id) {
                Ok(chain) => chain,
                Err(e) => {
                    error!(
                        "failed to spawn chain runtime for {}: {}",
                        chain_config.id, e
                    );
                    continue;
                }
            };

            match chain.subscribe() {
                Ok(subscription) => subscriptions.push((chain, subscription)),
                Err(e) => error!(
                    "failed to subscribe to events of {}: {}",
                    chain_config.id, e
                ),
            }
        }

        self.spawn_workers();

        loop {
            match recv_multiple(&subscriptions) {
                Ok((chain, batch)) => {
                    let result = batch
                        .unwrap_or_clone()
                        .map_err(Into::into)
                        .and_then(|batch| self.process_batch(chain.clone(), batch));

                    if let Err(e) = result {
                        error!("[{}] error during batch processing: {}", chain.id(), e);
                    }
                }
                Err(e) => error!("error when waiting for events: {}", e),
            }
        }
    }

    /// Process a batch of events received from a chain.
    fn process_batch(
        &mut self,
        src_chain: Box<dyn ChainHandle>,
        batch: EventBatch,
    ) -> Result<(), BoxError> {
        assert_eq!(src_chain.id(), batch.chain_id);

        let height = batch.height;
        let chain_id = batch.chain_id.clone();

        let mut collected = self.collect_events(src_chain.clone().as_ref(), batch);

        for (object, events) in collected.per_object.drain() {
            if events.is_empty() {
                continue;
            }

            debug!(
                "chain {} sent {} for object {:?}",
                chain_id,
                VecIbcEvents(events.clone()),
                object,
            );

            let src = self.registry.get_or_spawn(object.src_chain_id())?;
            let dst = self.registry.get_or_spawn(object.dst_chain_id())?;

            let worker = self.worker_for_object(object, src, dst);
            worker.send_events(height, events, chain_id.clone())?
        }

        // If there is a NewBlock event, forward the event to any workers affected by it.
        if let Some(IbcEvent::NewBlock(new_block)) = collected.new_block {
            for (_, worker) in self
                .workers
                .iter()
                .filter(|(o, _)| o.notify_new_block(&src_chain.id()))
            {
                worker.send_new_block(height, new_block)?;
            }
        }

        Ok(())
    }

    /// Get a handle to the worker in charge of handling events associated
    /// with the given [`Object`].
    ///
    /// This function will spawn a new [`Worker`] if one does not exists already.
    fn worker_for_object(
        &mut self,
        object: Object,
        src: Box<dyn ChainHandle>,
        dst: Box<dyn ChainHandle>,
    ) -> &WorkerHandle {
        if self.workers.contains_key(&object) {
            &self.workers[&object]
        } else {
            let worker = Worker::spawn(ChainHandlePair { a: src, b: dst }, object.clone());
            let worker = self.workers.entry(object).or_insert(worker);
            worker
        }
    }
}

/// A worker processes batches of events associated with a given [`Object`].
pub struct Worker {
    chains: ChainHandlePair,
    rx: Receiver<WorkerCmd>,
}

impl fmt::Display for Worker {
    fn fmt(&self, f: &mut fmt::Formatter<'_>) -> fmt::Result {
        write!(f, "[{} <-> {}]", self.chains.a.id(), self.chains.b.id(),)
    }
}

impl Worker {
    /// Spawn a worker which relay events pertaining to an [`Object`] between two `chains`.
    pub fn spawn(chains: ChainHandlePair, object: Object) -> WorkerHandle {
        let (tx, rx) = crossbeam_channel::unbounded();

        debug!(
            "[{}] spawned worker with chains a:{} and b:{} for object {:#?} ",
            object.short_name(),
            chains.a.id(),
            chains.b.id(),
            object,
        );

        let worker = Self { chains, rx };
        let thread_handle = std::thread::spawn(move || worker.run(object));

        WorkerHandle { tx, thread_handle }
    }

    /// Run the worker event loop.
    fn run(self, object: Object) {
        let span = error_span!("worker loop", worker = %object.short_name());
        let _guard = span.enter();

        let result = match object {
            Object::UnidirectionalChannelPath(path) => self.run_uni_chan_path(path),
            Object::Client(client) => self.run_client(client),
            Object::Channel(channel) => self.run_channel(channel),
        };

        if let Err(e) = result {
            error!("worker error: {}", e);
        }

        info!("worker exits");
    }

    fn run_client_misbehaviour(
        &self,
        client: &ForeignClient,
        update: Option<UpdateClient>,
    ) -> bool {
        match client.detect_misbehaviour_and_submit_evidence(update) {
            MisbehaviourResults::ValidClient => false,
            MisbehaviourResults::VerificationError => {
                // can retry in next call
                false
            }
            MisbehaviourResults::EvidenceSubmitted(_) => {
                // if evidence was submitted successfully then exit
                true
            }
            MisbehaviourResults::CannotExecute => {
                // skip misbehaviour checking if chain does not have support for it (i.e. client
                // update event does not include the header)
                true
            }
        }
    }

    /// Run the event loop for events associated with a [`Client`].
    fn run_client(self, client: Client) -> Result<(), BoxError> {
        let mut client = ForeignClient::restore(
            &client.dst_client_id,
            self.chains.a.clone(),
            self.chains.b.clone(),
        );

        info!(
            "running client worker & initial misbehaviour detection for {}",
            client
        );

        // initial check for evidence of misbehaviour for all updates
        let skip_misbehaviour = self.run_client_misbehaviour(&client, None);

        info!(
            "running client worker (misbehaviour and refresh) for {}",
            client
        );

        loop {
            thread::sleep(Duration::from_millis(600));

            // Run client refresh, exit only if expired or frozen
            if let Err(e @ ForeignClientError::ExpiredOrFrozen(..)) = client.refresh() {
                error!("failed to refresh client '{}': {}", client, e);
                continue;
            }

            if skip_misbehaviour {
                continue;
            }

            if let Ok(WorkerCmd::IbcEvents { batch }) = self.rx.try_recv() {
                trace!("client '{}' worker receives batch {:?}", client, batch);

                for event in batch.events {
                    if let IbcEvent::UpdateClient(update) = event {
                        debug!("client '{}' updated", client);

                        // Run misbehaviour. If evidence submitted the loop will exit in next
                        // iteration with frozen client
                        self.run_client_misbehaviour(&client, Some(update));
                    }
                }
            }
        }
    }

    /// Run the event loop for events associated with a [`UnidirectionalChannelPath`].
    fn run_uni_chan_path(self, path: UnidirectionalChannelPath) -> Result<(), BoxError> {
        let mut link = Link::new_from_opts(
            self.chains.a.clone(),
            self.chains.b.clone(),
            LinkParameters {
                src_port_id: path.src_port_id,
                src_channel_id: path.src_channel_id,
            },
        )?;

        if link.is_closed()? {
            warn!("channel is closed, exiting");
            return Ok(());
        }

        loop {
            thread::sleep(Duration::from_millis(200));

            if let Ok(cmd) = self.rx.try_recv() {
                let result = match cmd {
                    WorkerCmd::IbcEvents { batch } => {
                        // Update scheduled batches.
                        link.a_to_b.update_schedule(batch)
                    }
                    WorkerCmd::NewBlock {
                        height,
                        new_block: _,
                    } => link.a_to_b.clear_packets(height),
                };

                if let Err(e) = result {
                    error!("{}", e);
                    continue;
                }
            }

            // Refresh the scheduled batches and execute any outstanding ones.
            let result = link
                .a_to_b
                .refresh_schedule()
                .and_then(|_| link.a_to_b.execute_schedule());

            if let Err(e) = result {
                error!("{}", e);
            }
        }
    }

    /// Run the event loop for events associated with a [`Channel`].
    fn run_channel(self, channel: Channel) -> Result<(), BoxError> {
        let done = '🥳';

        let a_chain = self.chains.a.clone();
        let b_chain = self.chains.b.clone();

        // let a_channel = self.chains.a.query_channel(
        //     &channel.src_port_id,
        //     &channel.src_channel_id,
        //     Height::zero(), //height - 1 de la newBlock
        // )?;

        // let connection_id = a_channel.connection_hops().first().ok_or_else(|| {
        //     Error::MissingConnectionHops(channel.src_channel_id.clone(), a_chain.id())
        // })?;

        // let connection = self
        //     .chains
        //     .a
        //     .query_connection(&connection_id, Height::zero())?;

        // let mut state = &ibc::ics04_channel::channel::State::Uninitialized;

        // let mut b_channel = Default::default();

        // let counterparty_channel_id = if a_channel.remote.channel_id.is_none() {
        //     Default::default()
        // } else {
        //     b_channel = self.chains.b.query_channel(
        //         &a_channel.remote.port_id.clone(),
        //         &a_channel.remote.channel_id.clone().unwrap(),
        //         Height::zero(),
        //     )?;
        //     state = &b_channel.state;
        //     a_channel.remote.channel_id.clone().unwrap()
        // };

        let mut handshake_channel = RelayChannel {
            ordering: Default::default(),
            //TODO  how to get the order from raw tx
            a_side: ChannelSide::new(
                a_chain.clone(),
                Default::default(),
                Default::default(),
                Default::default(),
                Default::default(),
            ),
            b_side: ChannelSide::new(
                b_chain.clone(),
                Default::default(),
                Default::default(),
                Default::default(),
                Default::default(),
            ),
            connection_delay: Default::default(),
            //TODO  detect version from event
            version: Default::default(),
        };

        // let mut handshake_channel = RelayChannel {
        //     ordering: a_channel.ordering().clone(),
        //     a_side: ChannelSide::new(
        //         a_chain.clone(),
        //         connection.client_id().clone(),
        //         connection_id.clone(),
        //         channel.src_port_id.clone(),
        //         channel.src_channel_id.clone(),
        //     ),
        //     b_side: ChannelSide::new(
        //         b_chain.clone(),
        //         connection.counterparty().client_id().clone(),
        //         connection.counterparty().connection_id().unwrap().clone(),
        //         a_channel.remote.port_id.clone(),
        //         counterparty_channel_id.clone(),
        //     ),
        //     connection_delay: connection.delay_period(),
        //     version: Some(a_channel.version.clone()),
        // };

        // let mut stage = 0; //Nothing started
        // let mut found = false;

        // debug!(
        //     "\n [{}] initial handshake_channel is {:?}  \n ",
        //     channel.short_name(),
        //     handshake_channel
        // );

        //c0 ibc0 Init ? // -> OpenTry ibc1 -> create c1 ibc1 -->>

        //chan_open_init ibc1 => c1
        //c0 ibc0 OpenTry ? <- chan_open_try c1 ibc-1 dest c0 ibc 0 --> new channel

        // if a_channel.state_matches(&ibc::ics04_channel::channel::State::Init) {
        //     if a_channel.remote.channel_id.is_none() {
        //         let req = QueryChannelsRequest {
        //             pagination: ibc_proto::cosmos::base::query::pagination::all(),
        //         };

        //         let channels: Vec<IdentifiedChannelEnd> = b_chain.query_channels(req.clone())?;
        //         for chan in channels.iter() {
        //             if chan.channel_end.remote.channel_id.is_some()
        //                 && chan.channel_end.remote.channel_id.clone().unwrap()
        //                     == channel.src_channel_id.clone()
        //             {
        //                 debug!(
        //                     "[{}] found a pair channel {} on chain {}",
        //                     channel.short_name(),
        //                     chan.channel_id,
        //                     handshake_channel.b_side.chain_id()
        //                 );
        //                 found = true;
        //                 handshake_channel.b_side.channel_id = chan.channel_id.clone();

        //                 break;
        //             }
        //         }
        //         stage = 1; // channel in Init

        //         if !found {
        //             println!(
        //             "\n [{}] sends build_chan_open_try_and_send \n on handshake_channel {:?}  channel in state Init \n",
        //             channel.short_name(),
        //             handshake_channel
        //         );

        //             match handshake_channel.build_chan_open_try_and_send() {
        //                 Err(e) => {
        //                     debug!("Failed ChanTry {:?}: {:?}", handshake_channel.b_side, e);
        //                 }
        //                 Ok(event) => {
        //                     println!("{}  {} => {:#?}\n", done, b_chain.id(), event);
        //                 }
        //             }
        //         }
        //     }
        // } else {
        //     if a_channel.state_matches(&ibc::ics04_channel::channel::State::TryOpen) {
        //         stage = 2; //channel is in Try Open

        //         if a_channel.remote.channel_id.is_some() {
        //             //Try chanOpenTry on b_chain
        //             debug!("[{}] chain {} has channel {} in state TryOpen with counterparty {} in state {} \n", channel.short_name(), a_chain.id(), channel.src_channel_id.clone(), counterparty_channel_id.clone(), state);

        //             if !b_channel.state_matches(&ibc::ics04_channel::channel::State::Open) {
        //                 debug!(
        //                 "\n [{}] sends build_chan_open_ack_and_send \n on handshake_channel {:?}",
        //                 channel.short_name(),handshake_channel);

        //                 match handshake_channel.build_chan_open_ack_and_send() {
        //                     Err(e) => {
        //                         debug!("Failed ChanAck {:?}: {:?}", handshake_channel.b_side, e);
        //                     }
        //                     Ok(event) => {
        //                         // handshake_channel.b_side.channel_id = extract_channel_id(&event)?.clone();
        //                         println!("{}  {} => {:#?}\n", done, b_chain.id(), event);
        //                     }
        //                 }
        //             } //TODO else either counter party channel is more advanced or another channel closed the hanshake
        //         } //TODO else error
        //     } else {
        //         match (a_channel.state().clone(), state) {
        //             (
        //                 ibc::ics04_channel::channel::State::Open,
        //                 ibc::ics04_channel::channel::State::TryOpen,
        //             ) => {
        //                 stage = 3; // channel is Open
        //                 debug!(
        //                     "[{}] chain {} has channel {} in state Open counterparty TryOpen \n",
        //                     channel.short_name(),
        //                     a_chain.id(),
        //                     channel.src_channel_id.clone()
        //                 );

        //                 // Confirm to b_chain
        //                 debug!(
        //                 "[{}] sends build_chan_open_confirm_and_send \n on handshake_channel {:?}",
        //                 channel.short_name(),
        //                 handshake_channel
        //             );

        //                 match handshake_channel.build_chan_open_confirm_and_send() {
        //                     Err(e) => {
        //                         debug!(
        //                             "Failed OpenConfirm {:?}: {:?}",
        //                             handshake_channel.b_side, e
        //                         );
        //                     }
        //                     Ok(event) => {
        //                         println!("{}  {} => {:#?}\n", done, b_chain.id(), event);
        //                     }
        //                 }
        //             }
        //             (
        //                 ibc::ics04_channel::channel::State::Open,
        //                 ibc::ics04_channel::channel::State::Open,
        //             ) => {
        //                 //  stage = 3; //Channel is Open
        //                 println!(
        //                     "[{}]{}  {}  {}  Channel handshake finished for {:#?}\n",
        //                     channel.short_name(),
        //                     done,
        //                     done,
        //                     done,
        //                     &channel.src_channel_id,
        //                 );
        //                 return Ok(());
        //             }
        //             _ => {
        //                 debug!(
        //                     "[{}] \n Error Unimplemented handshake case \n",
        //                     channel.short_name()
        //                 )
        //             }
        //         }
        //     }
        // };

        let mut first_iteration = true;
        loop {
            if let Ok(cmd) = self.rx.try_recv() {
                //Ok(WorkerCmd::IbcEvents { batch })
                // Ok(cmd)
                match cmd {
                    WorkerCmd::IbcEvents { batch } => {
                        for event in batch.events {
                            match event {
                                IbcEvent::OpenInitChannel(open_init) => {
                                    debug!(
                                        "\n [{}] Calling Open Init from the loop {:?}\n ",
                                        channel.short_name(),
                                        open_init.clone()
                                    );

                                    let connection_id =
                                        open_init.attributes().connection_id.clone();
                                    let counterparty_port_id =
                                        open_init.attributes().counterparty_port_id.clone();
                                    let connection = self
                                        .chains
                                        .a
                                        .query_connection(&connection_id.clone(), Height::zero())?;
                                    let counterparty_channel_id = match open_init
                                        .attributes()
                                        .counterparty_channel_id
                                        .clone()
                                    {
                                        Some(chan_id) => chan_id,
                                        None => Default::default(),
                                    };
                                    let port_id = open_init.attributes().port_id.clone();
                                    let channel_id = match open_init.attributes().channel_id.clone()
                                    {
                                        Some(chan_id) => chan_id,
                                        None => Default::default(),
                                        //TODO err
                                    };

                                    handshake_channel = RelayChannel {
                                        ordering: Default::default(),
                                        //TODO  how to get the order from raw tx
                                        a_side: ChannelSide::new(
                                            a_chain.clone(),
                                            connection.client_id().clone(),
                                            connection_id.clone(),
                                            port_id,
                                            channel_id,
                                        ),
                                        b_side: ChannelSide::new(
                                            b_chain.clone(),
                                            connection.counterparty().client_id().clone(),
                                            connection
                                                .counterparty()
                                                .connection_id()
                                                .unwrap()
                                                .clone(),
                                            counterparty_port_id.clone(),
                                            counterparty_channel_id.clone(),
                                        ),
                                        connection_delay: connection.delay_period(),
                                        //TODO  detect version from event
                                        version: Default::default(),
                                    };

                                    debug!(
                                        "\n [{}] sends build_chan_open_try_and_send \n on handshake_channel {:?}  channel in state Init \n",
                                        channel.short_name(),
                                        handshake_channel
                                    );

<<<<<<< HEAD
=======
                                    let connection_id =
                                        open_init.attributes().connection_id.clone();
                                    let counterparty_port_id =
                                        open_init.attributes().counterparty_port_id.clone();
                                    let connection = self
                                        .chains
                                        .a
                                        .query_connection(&connection_id.clone(), Height::zero())?;
                                    let counterparty_channel_id = match open_init
                                        .attributes()
                                        .counterparty_channel_id
                                        .clone()
                                    {
                                        Some(chan_id) => chan_id,
                                        None => Default::default(),
                                    };
                                    let port_id = open_init.attributes().port_id.clone();
                                    let channel_id = match open_init.attributes().channel_id.clone()
                                    {
                                        Some(chan_id) => chan_id,
                                        None => Default::default(),
                                        //TODO err
                                    };

                                    handshake_channel = RelayChannel {
                                        ordering: Default::default(),
                                        //TODO  how to get the order from raw tx
                                        a_side: ChannelSide::new(
                                            a_chain.clone(),
                                            connection.client_id().clone(),
                                            connection_id.clone(),
                                            port_id,
                                            channel_id,
                                        ),
                                        b_side: ChannelSide::new(
                                            b_chain.clone(),
                                            connection.counterparty().client_id().clone(),
                                            connection
                                                .counterparty()
                                                .connection_id()
                                                .unwrap()
                                                .clone(),
                                            counterparty_port_id.clone(),
                                            counterparty_channel_id.clone(),
                                        ),
                                        connection_delay: connection.delay_period(),
                                        //TODO  detect version from event
                                        version: Default::default(),
                                    };

>>>>>>> 4674677c
                                    match handshake_channel.build_chan_open_try_and_send() {
                                        Err(e) => {
                                            debug!(
                                                "Failed ChanTry {:?}: {:?}",
                                                handshake_channel.b_side, e
                                            );
                                        }
                                        Ok(event) => {
                                            handshake_channel.b_side.channel_id =
                                                extract_channel_id(&event)?.clone();
                                            println!(
                                                "{}  {} => {:#?}\n",
                                                done,
                                                b_chain.id(),
                                                event.clone()
                                            );
                                        }
                                    }

                                    first_iteration = false;
                                }

                                IbcEvent::OpenTryChannel(open_try) => {
                                    debug!(
                                        "\n [{}] Calling Open Try from the loop {:?} \n ",
                                        channel.short_name(),
                                        open_try
                                    );

                                    debug!(
                                        "[{}] sends build_chan_open_ack_and_send \n on handshake_channel {:?}",
                                        channel.short_name(),
                                        handshake_channel
                                    );

                                    match handshake_channel.build_chan_open_ack_and_send() {
                                        Err(e) => {
                                            debug!(
                                                "Failed ChanAck {:?}: {:?}",
                                                handshake_channel.b_side, e
                                            );
                                        }
                                        Ok(event) => {
                                            // handshake_channel.b_side.channel_id = extract_channel_id(&event)?.clone();
                                            println!(
                                                "{}  {} => {:#?}\n",
                                                done,
                                                b_chain.id(),
                                                event
                                            );
                                        }
                                    }

                                    first_iteration = false;
                                }

                                IbcEvent::OpenAckChannel(open_ack) => {
<<<<<<< HEAD
                                    debug!(
                                        " \n [{}] channel handshake OpenAck from channel {} \n",
                                        channel.short_name(),
                                        //handshake_channel.a_side.channel_id(),
                                        //handshake_channel.a_side.chain_id(),
                                        open_ack.channel_id().clone().unwrap()
                                    );
=======
                                    debug!(" \n [{}] channel handshake OpenAck from chain {:?} on channel {}  due to event {} \n", 
                                    channel.short_name(),
                                    handshake_channel.a_side.channel_id(),
                                    handshake_channel.a_side.chain_id(),
                                    open_ack.channel_id().clone().unwrap()
                                );
>>>>>>> 4674677c

                                    //if stage == 1 && !found {
                                    // debug!(
                                    //     "[{}] writting b_side before open_confirm  ",
                                    //     channel.short_name(),
                                    //     //handshake_channel.b_side.channel_id
                                    // );

                                    // handshake_channel.b_side.channel_id =
                                    //     open_ack.counterparty_channel_id().clone().unwrap();

                                    // debug!(
                                    //     "[{}] writting b_side after open_confirm {} ",
                                    //     channel.short_name(),
                                    //     handshake_channel.b_side.channel_id
                                    // );
                                    // }

                                    // debug!(
                                    //     "[{}] hanshake_channel b_side channel id is {}",
                                    //     channel.short_name(),
                                    //     handshake_channel.b_side.channel_id()
                                    // );

                                    let event =
                                        handshake_channel.build_chan_open_confirm_and_send()?;
                                    println!("{}  {} => {:#?}\n", done, b_chain.id(), event);

                                    first_iteration = false;
                                }

<<<<<<< HEAD
                                IbcEvent::OpenConfirmChannel(_open_confirm) => {
                                    //         debug!("[{}] {} channel handshake OpenConfirm [{}] channel from event OpenConfirm {} ",
                                    //     channel.short_name(),
                                    //     handshake_channel.a_side.channel_id(),
                                    //     handshake_channel.a_side.chain_id(),
                                    //     open_confirm.channel_id().clone().unwrap()
                                    // );
=======
                                IbcEvent::OpenConfirmChannel(open_confirm) => {
                                    debug!("[{}] {} channel handshake OpenConfirm [{}] channel from event OpenConfirm {} ", 
                                        channel.short_name(),
                                        handshake_channel.a_side.channel_id(),
                                        handshake_channel.a_side.chain_id(),
                                        open_confirm.channel_id().clone().unwrap()
                                    );
>>>>>>> 4674677c

                                    println!(
                                        "{}  {}  {}  Channel handshake finished for {:#?}\n",
                                        done, done, done, &channel.src_channel_id,
                                    );

                                    // first_iteration = false;

                                    return Ok(());
                                }
                                IbcEvent::CloseInitChannel(_) => {}
                                IbcEvent::CloseConfirmChannel(_) => {}
                                _ => {}
                            }
                        }
                    }

                    WorkerCmd::NewBlock {
                        height: current_height,
                        new_block: _,
                    } => {
                        if first_iteration {
                            debug!("\n [{}] new block \n ", channel.short_name());
<<<<<<< HEAD
=======

                            let height = current_height.decrement()?;

                            let a_channel = self.chains.a.query_channel(
                                &channel.src_port_id,
                                &channel.src_channel_id,
                                height, //current_height - 1 de la newBlock
                            )?;

                            let connection_id =
                                a_channel.connection_hops().first().ok_or_else(|| {
                                    Error::MissingConnectionHops(
                                        channel.src_channel_id.clone(),
                                        a_chain.id(),
                                    )
                                })?;

                            let connection = self
                                .chains
                                .a
                                .query_connection(&connection_id, Height::zero())?;

                            let mut counterparty_state =
                                &ibc::ics04_channel::channel::State::Uninitialized;

                            let mut b_channel = Default::default();

                            let counterparty_channel_id = if a_channel.remote.channel_id.is_none() {
                                Default::default()
                            } else {
                                b_channel = self.chains.b.query_channel(
                                    &a_channel.remote.port_id.clone(),
                                    &a_channel.remote.channel_id.clone().unwrap(),
                                    Height::zero(),
                                )?;
                                counterparty_state = &b_channel.state;
                                a_channel.remote.channel_id.clone().unwrap()
                            };

                            let mut handshake_channel = RelayChannel {
                                ordering: a_channel.ordering().clone(),
                                a_side: ChannelSide::new(
                                    a_chain.clone(),
                                    connection.client_id().clone(),
                                    connection_id.clone(),
                                    channel.src_port_id.clone(),
                                    channel.src_channel_id.clone(),
                                ),
                                b_side: ChannelSide::new(
                                    b_chain.clone(),
                                    connection.counterparty().client_id().clone(),
                                    connection.counterparty().connection_id().unwrap().clone(),
                                    a_channel.remote.port_id.clone(),
                                    counterparty_channel_id.clone(),
                                ),
                                connection_delay: connection.delay_period(),
                                version: Some(a_channel.version.clone()),
                            };

                            // let mut stage = 0; //Nothing started
                            let mut found = false;

                            debug!(
                                "\n [{}] initial handshake_channel is {:?}  \n ",
                                channel.short_name(),
                                handshake_channel
                            );

                            if a_channel.state_matches(&ibc::ics04_channel::channel::State::Init) {
                                if a_channel.remote.channel_id.is_none() {
                                    let req = QueryChannelsRequest {
                                        pagination: ibc_proto::cosmos::base::query::pagination::all(
                                        ),
                                    };
                                    //TODO Query up to a height
                                    let channels: Vec<IdentifiedChannelEnd> =
                                        b_chain.query_channels(req.clone())?;
                                    for chan in channels.iter() {
                                        if chan.channel_end.remote.channel_id.is_some()
                                            && chan.channel_end.remote.channel_id.clone().unwrap()
                                                == channel.src_channel_id.clone()
                                        {
                                            debug!(
                                                "[{}] found a pair channel {} on chain {}",
                                                channel.short_name(),
                                                chan.channel_id,
                                                handshake_channel.b_side.chain_id()
                                            );
                                            found = true;
                                            handshake_channel.b_side.channel_id =
                                                chan.channel_id.clone();

                                            break;
                                        }
                                    }
                                    // stage = 1; // channel in Init

                                    if !found {
                                        println!(
                                        "\n [{}] sends build_chan_open_try_and_send \n on handshake_channel {:?}  channel in state Init \n",
                                        channel.short_name(),
                                        handshake_channel
                                    );

                                        match handshake_channel.build_chan_open_try_and_send() {
                                            Err(e) => {
                                                debug!(
                                                    "Failed ChanTry {:?}: {:?}",
                                                    handshake_channel.b_side, e
                                                );
                                            }
                                            Ok(event) => {
                                                println!(
                                                    "{}  {} => {:#?}\n",
                                                    done,
                                                    b_chain.id(),
                                                    event
                                                );
                                            }
                                        }
                                    }
                                }
                            } else {
                                if a_channel
                                    .state_matches(&ibc::ics04_channel::channel::State::TryOpen)
                                {
                                    //stage = 2; //channel is in Try Open

                                    if a_channel.remote.channel_id.is_some() {
                                        //Try chanOpenTry on b_chain
                                        debug!("[{}] chain {} has channel {} in state TryOpen with counterparty {} in state {} \n", channel.short_name(), a_chain.id(), channel.src_channel_id.clone(), counterparty_channel_id.clone(), counterparty_state);

                                        if !b_channel.state_matches(
                                            &ibc::ics04_channel::channel::State::Open,
                                        ) {
                                            debug!(
                                            "\n [{}] sends build_chan_open_ack_and_send \n on handshake_channel {:?}",
                                            channel.short_name(),handshake_channel);

                                            match handshake_channel.build_chan_open_ack_and_send() {
                                                Err(e) => {
                                                    debug!(
                                                        "Failed ChanAck {:?}: {:?}",
                                                        handshake_channel.b_side, e
                                                    );
                                                }
                                                Ok(event) => {
                                                    // handshake_channel.b_side.channel_id = extract_channel_id(&event)?.clone();
                                                    println!(
                                                        "{}  {} => {:#?}\n",
                                                        done,
                                                        b_chain.id(),
                                                        event
                                                    );
                                                }
                                            }
                                        } //TODO else either counter party channel is more advanced or another channel closed the hanshake
                                    } //TODO else error
                                } else {
                                    match (a_channel.state().clone(), counterparty_state) {
                                        (
                                            ibc::ics04_channel::channel::State::Open,
                                            ibc::ics04_channel::channel::State::TryOpen,
                                        ) => {
                                            //stage = 3; // channel is Open
                                            debug!(
                                                "[{}] chain {} has channel {} in state Open counterparty TryOpen \n",
                                                channel.short_name(),
                                                a_chain.id(),
                                                channel.src_channel_id.clone()
                                            );

                                            // Confirm to b_chain
                                            debug!(
                                            "[{}] sends build_chan_open_confirm_and_send \n on handshake_channel {:?}",
                                            channel.short_name(),
                                            handshake_channel
                                        );

                                            match handshake_channel
                                                .build_chan_open_confirm_and_send()
                                            {
                                                Err(e) => {
                                                    debug!(
                                                        "Failed OpenConfirm {:?}: {:?}",
                                                        handshake_channel.b_side, e
                                                    );
                                                }
                                                Ok(event) => {
                                                    println!(
                                                        "{}  {} => {:#?}\n",
                                                        done,
                                                        b_chain.id(),
                                                        event
                                                    );
                                                }
                                            }
                                        }
                                        (
                                            ibc::ics04_channel::channel::State::Open,
                                            ibc::ics04_channel::channel::State::Open,
                                        ) => {
                                            //  stage = 3; //Channel is Open
                                            println!(
                                                "[{}]{}  {}  {}  Channel handshake finished for {:#?}\n",
                                                channel.short_name(),
                                                done,
                                                done,
                                                done,
                                                &channel.src_channel_id,
                                            );
                                            return Ok(());
                                        }
                                        _ => {
                                            debug!(
                                                "[{}] \n Error Unimplemented handshake case \n",
                                                channel.short_name()
                                            )
                                        }
                                    }
                                }
                            };
>>>>>>> 4674677c
                        }
                    } //link.a_to_b.clear_packets(height)?,

                      // _ => {}
                }
            }
        }
    }
}

//Channel
#[derive(Clone, Debug, PartialEq, Eq, Hash)]
pub struct Channel {
    /// Destination chain identifier.
    pub dst_chain_id: ChainId,

    /// Source chain identifier.
    pub src_chain_id: ChainId,

    /// Source channel identiier.
    pub src_channel_id: ChannelId,

    /// Source port identiier.
    pub src_port_id: PortId,
    // pub connection_id: ConnectionId,
}

impl Channel {
    pub fn short_name(&self) -> String {
        format!(
            "{}/{}:{} -> {}",
            self.src_channel_id, self.src_port_id, self.src_chain_id, self.dst_chain_id,
        )
    }
}

/// Client
#[derive(Clone, Debug, PartialEq, Eq, Hash)]
pub struct Client {
    /// Destination chain identifier.
    pub dst_chain_id: ChainId,

    /// Source channel identifier.
    pub dst_client_id: ClientId,

    /// Source chain identifier.
    pub src_chain_id: ChainId,
}

impl Client {
    pub fn short_name(&self) -> String {
        format!(
            "{}->{}:{}",
            self.src_chain_id, self.dst_chain_id, self.dst_client_id
        )
    }
}

/// A unidirectional path from a source chain, channel and port.
#[derive(Clone, Debug, PartialEq, Eq, Hash)]
pub struct UnidirectionalChannelPath {
    /// Destination chain identifier.
    pub dst_chain_id: ChainId,

    /// Source chain identifier.
    pub src_chain_id: ChainId,

    /// Source channel identifier.
    pub src_channel_id: ChannelId,

    /// Source port identifier.
    pub src_port_id: PortId,
}

impl UnidirectionalChannelPath {
    pub fn short_name(&self) -> String {
        format!(
            "{}/{}:{}->{}",
            self.src_channel_id, self.src_port_id, self.src_chain_id, self.dst_chain_id,
        )
    }
}

/// An object determines the amount of parallelism that can
/// be exercised when processing [`IbcEvent`] between
/// two chains. For each [`Object`], a corresponding
/// [`Worker`] is spawned and all [`IbcEvent`]s mapped
/// to an [`Object`] are sent to the associated [`Worker`]
/// for processing.
#[derive(Clone, Debug, PartialEq, Eq, Hash)]
pub enum Object {
    Channel(Channel),
    /// See [`Client`].
    Client(Client),
    /// See [`UnidirectionalChannelPath`].
    UnidirectionalChannelPath(UnidirectionalChannelPath),
}

impl Object {
    /// Returns `true` if this [`Object`] is for a [`Worker`] which is interested
    /// in new block events originating from the chain with the given [`ChainId`].
    /// Returns `false` otherwise.
    fn notify_new_block(&self, src_chain_id: &ChainId) -> bool {
        match self {
            Object::UnidirectionalChannelPath(p) => p.src_chain_id == *src_chain_id,
            Object::Client(_) => false,
            Object::Channel(_) => false,
        }
    }
}

impl From<Channel> for Object {
    fn from(c: Channel) -> Self {
        Self::Channel(c)
    }
}

impl From<Client> for Object {
    fn from(c: Client) -> Self {
        Self::Client(c)
    }
}

impl From<UnidirectionalChannelPath> for Object {
    fn from(p: UnidirectionalChannelPath) -> Self {
        Self::UnidirectionalChannelPath(p)
    }
}

impl Object {
    pub fn src_chain_id(&self) -> &ChainId {
        match self {
            Self::Channel(ref channel) => &channel.src_chain_id,
            Self::Client(ref client) => &client.src_chain_id,
            Self::UnidirectionalChannelPath(ref path) => &path.src_chain_id,
        }
    }

    pub fn dst_chain_id(&self) -> &ChainId {
        match self {
            Self::Channel(ref channel) => &channel.dst_chain_id,
            Self::Client(ref client) => &client.dst_chain_id,
            Self::UnidirectionalChannelPath(ref path) => &path.dst_chain_id,
        }
    }

    pub fn short_name(&self) -> String {
        match self {
            Self::Channel(ref channel) => channel.short_name(),
            Self::Client(ref client) => client.short_name(),
            Self::UnidirectionalChannelPath(ref path) => path.short_name(),
        }
    }

    /// Build the object associated with the given [`UpdateClient`] event.
    pub fn for_update_client(
        e: &UpdateClient,
        dst_chain: &dyn ChainHandle,
    ) -> Result<Self, BoxError> {
        let client_state = dst_chain.query_client_state(e.client_id(), Height::zero())?;
        if client_state.refresh_period().is_none() {
            return Err(format!(
                "client '{}' on chain {} does not require refresh",
                e.client_id(),
                dst_chain.id()
            )
            .into());
        }

        let src_chain_id = client_state.chain_id();

        Ok(Client {
            dst_client_id: e.client_id().clone(),
            dst_chain_id: dst_chain.id(),
            src_chain_id,
        }
        .into())
    }

    /// Build the object associated with the given [`OpenInit`] event.
    pub fn for_open_init_channel(
        e: &Attributes,
        src_chain: &dyn ChainHandle,
    ) -> Result<Self, BoxError> {
        let channel_id = e
            .channel_id()
            .as_ref()
            .ok_or_else(|| format!("channel_id missing in OpenInit event '{:?}'", e))?;

        let dst_chain_id = get_counterparty_chain(src_chain, channel_id, &e.port_id());

        if dst_chain_id.is_err() {
            debug!("\n err dest_chan_id in init\n ");
            return Err("dest chain missing in init".into());
        }

        debug!(
            " in for_open_init_channel dst_chain_id {} src_chain_id {} with event {:?} ",
            dst_chain_id.clone().unwrap(),
            src_chain.id(),
            e
        );

        Ok(Channel {
            dst_chain_id: dst_chain_id.unwrap(),
            src_chain_id: src_chain.id(),
            src_channel_id: channel_id.clone(),
            src_port_id: e.port_id().clone(),
            //connection_id: e.connection_id().clone(),
        }
        .into())
    }

    /// Build the object associated with the given [`OpenTry`] event.
    pub fn for_open_try_channel(
        e: &Attributes,
        src_chain: &dyn ChainHandle,
    ) -> Result<Self, BoxError> {
        let channel_id = e
            .channel_id()
            .as_ref()
            .ok_or_else(|| format!("channel_id missing in OpenInit event '{:?}'", e))?;

        let dst_chain_id = get_counterparty_chain(src_chain, channel_id, &e.port_id());

        if dst_chain_id.is_err() {
            debug!("\n err dest_chan_id in try\n ");
            return Err("dest chain missing in OpenTry".into());
        }

        debug!(
            " in for_open_try_channel dst_chain_id {} src_chain_id {} with event {:?} ",
            dst_chain_id.clone().unwrap(),
            src_chain.id(),
            e
        );

        Ok(Channel {
            dst_chain_id: dst_chain_id.unwrap(),
            src_chain_id: src_chain.id(),
            src_channel_id: e.channel_id().clone().unwrap(),
            src_port_id: e.port_id().clone(),
        }
        .into())
    }

    pub fn for_open_ack_channel(
        e: &Attributes,
        src_chain: &dyn ChainHandle,
    ) -> Result<Self, BoxError> {
        let dst_chain_id =
            get_counterparty_chain(src_chain, &e.channel_id().clone().unwrap(), &e.port_id())?;

        debug!(
            " in for_open_ack_channel dst_chain_id {} src_chain_id {} with event {:?} ",
            dst_chain_id,
            src_chain.id(),
            e
        );

        Ok(Channel {
            dst_chain_id,
            src_chain_id: src_chain.id(),
            src_channel_id: e.channel_id().clone().unwrap(),
            src_port_id: e.port_id().clone(),
            // connection_id: e.connection_id().clone(),
        }
        .into())
    }

    pub fn for_open_confirm_channel(
        e: &Attributes,
        src_chain: &dyn ChainHandle,
    ) -> Result<Self, BoxError> {
        let dst_chain_id =
            get_counterparty_chain(src_chain, &e.channel_id().clone().unwrap(), &e.port_id())?;

        debug!(
            " in for_open_confirm_channel dst_chain_id {} src_chain_id {} with event {:?} ",
            dst_chain_id,
            src_chain.id(),
            e
        );

        Ok(Channel {
            dst_chain_id,
            src_chain_id: src_chain.id(),
            src_channel_id: e.channel_id().clone().unwrap(),
            src_port_id: e.port_id().clone(),
            // connection_id: e.connection_id().clone(),
        }
        .into())
    }

    /// Build the client object associated with the given channel event attributes.
    pub fn for_chan_open_events(
        e: &Attributes,
        dst_chain: &dyn ChainHandle,
    ) -> Result<Self, BoxError> {
        let channel_id = e
            .channel_id()
            .as_ref()
            .ok_or_else(|| format!("channel_id missing in OpenAck event '{:?}'", e))?;

        let client = channel_connection_client(dst_chain, e.port_id(), channel_id)?.client;
        if client.client_state.refresh_period().is_none() {
            return Err(format!(
                "client '{}' on chain {} does not require refresh",
                client.client_id,
                dst_chain.id()
            )
            .into());
        }

        Ok(Client {
            dst_client_id: client.client_id.clone(),
            dst_chain_id: dst_chain.id(),
            src_chain_id: client.client_state.chain_id(),
        }
        .into())
    }

    /// Build the object associated with the given [`SendPacket`] event.
    pub fn for_send_packet(e: &SendPacket, src_chain: &dyn ChainHandle) -> Result<Self, BoxError> {
        let dst_chain_id =
            get_counterparty_chain(src_chain, &e.packet.source_channel, &e.packet.source_port)?;

        Ok(UnidirectionalChannelPath {
            dst_chain_id,
            src_chain_id: src_chain.id(),
            src_channel_id: e.packet.source_channel.clone(),
            src_port_id: e.packet.source_port.clone(),
        }
        .into())
    }

    /// Build the object associated with the given [`WriteAcknowledgement`] event.
    pub fn for_write_ack(
        e: &WriteAcknowledgement,
        src_chain: &dyn ChainHandle,
    ) -> Result<Self, BoxError> {
        let dst_chain_id = get_counterparty_chain(
            src_chain,
            &e.packet.destination_channel,
            &e.packet.destination_port,
        )?;

        Ok(UnidirectionalChannelPath {
            dst_chain_id,
            src_chain_id: src_chain.id(),
            src_channel_id: e.packet.destination_channel.clone(),
            src_port_id: e.packet.destination_port.clone(),
        }
        .into())
    }

    /// Build the object associated with the given [`TimeoutPacket`] event.
    pub fn for_timeout_packet(
        e: &TimeoutPacket,
        src_chain: &dyn ChainHandle,
    ) -> Result<Self, BoxError> {
        let dst_chain_id =
            get_counterparty_chain(src_chain, &e.packet.source_channel, &e.packet.source_port)?;

        Ok(UnidirectionalChannelPath {
            dst_chain_id,
            src_chain_id: src_chain.id(),
            src_channel_id: e.src_channel_id().clone(),
            src_port_id: e.src_port_id().clone(),
        }
        .into())
    }

    /// Build the object associated with the given [`CloseInit`] event.
    pub fn for_close_init_channel(
        e: &CloseInit,
        src_chain: &dyn ChainHandle,
    ) -> Result<Self, BoxError> {
        let dst_chain_id = get_counterparty_chain(src_chain, e.channel_id(), &e.port_id())?;

        Ok(UnidirectionalChannelPath {
            dst_chain_id,
            src_chain_id: src_chain.id(),
            src_channel_id: e.channel_id().clone(),
            src_port_id: e.port_id().clone(),
        }
        .into())
    }
}

/// Describes the result of [`collect_events`].
#[derive(Clone, Debug)]
pub struct CollectedEvents {
    /// The height at which these events were emitted from the chain.
    pub height: Height,
    /// The chain from which the events were emitted.
    pub chain_id: ChainId,
    /// [`NewBlock`] event collected from the [`EventBatch`].
    pub new_block: Option<IbcEvent>,
    /// Mapping between [`Object`]s and their associated [`IbcEvent`]s.
    pub per_object: HashMap<Object, Vec<IbcEvent>>,
}

impl CollectedEvents {
    pub fn new(height: Height, chain_id: ChainId) -> Self {
        Self {
            height,
            chain_id,
            new_block: Default::default(),
            per_object: Default::default(),
        }
    }

    /// Whether the collected events include a [`NewBlock`] event.
    pub fn has_new_block(&self) -> bool {
        self.new_block.is_some()
    }
}<|MERGE_RESOLUTION|>--- conflicted
+++ resolved
@@ -20,11 +20,7 @@
         channel::IdentifiedChannelEnd,
         events::{Attributes, CloseInit, SendPacket, TimeoutPacket, WriteAcknowledgement},
     },
-<<<<<<< HEAD
     ics24_host::identifier::{ChainId, ChannelId, ClientId, PortId},
-=======
-    ics24_host::identifier::{ChainId, ChannelId, ClientId, ConnectionId, PortId},
->>>>>>> 4674677c
     Height,
 };
 
@@ -401,11 +397,7 @@
                 dst_chain_id: counterparty_chain_id,
                 src_chain_id: chain.id(),
                 src_channel_id: channel.channel_id.clone(),
-<<<<<<< HEAD
                 src_port_id: channel.port_id,
-=======
-                src_port_id: channel.port_id.clone(),
->>>>>>> 4674677c
                 // connection_id: connection_id.clone(),
             });
 
@@ -1016,59 +1008,6 @@
                                         handshake_channel
                                     );
 
-<<<<<<< HEAD
-=======
-                                    let connection_id =
-                                        open_init.attributes().connection_id.clone();
-                                    let counterparty_port_id =
-                                        open_init.attributes().counterparty_port_id.clone();
-                                    let connection = self
-                                        .chains
-                                        .a
-                                        .query_connection(&connection_id.clone(), Height::zero())?;
-                                    let counterparty_channel_id = match open_init
-                                        .attributes()
-                                        .counterparty_channel_id
-                                        .clone()
-                                    {
-                                        Some(chan_id) => chan_id,
-                                        None => Default::default(),
-                                    };
-                                    let port_id = open_init.attributes().port_id.clone();
-                                    let channel_id = match open_init.attributes().channel_id.clone()
-                                    {
-                                        Some(chan_id) => chan_id,
-                                        None => Default::default(),
-                                        //TODO err
-                                    };
-
-                                    handshake_channel = RelayChannel {
-                                        ordering: Default::default(),
-                                        //TODO  how to get the order from raw tx
-                                        a_side: ChannelSide::new(
-                                            a_chain.clone(),
-                                            connection.client_id().clone(),
-                                            connection_id.clone(),
-                                            port_id,
-                                            channel_id,
-                                        ),
-                                        b_side: ChannelSide::new(
-                                            b_chain.clone(),
-                                            connection.counterparty().client_id().clone(),
-                                            connection
-                                                .counterparty()
-                                                .connection_id()
-                                                .unwrap()
-                                                .clone(),
-                                            counterparty_port_id.clone(),
-                                            counterparty_channel_id.clone(),
-                                        ),
-                                        connection_delay: connection.delay_period(),
-                                        //TODO  detect version from event
-                                        version: Default::default(),
-                                    };
-
->>>>>>> 4674677c
                                     match handshake_channel.build_chan_open_try_and_send() {
                                         Err(e) => {
                                             debug!(
@@ -1126,7 +1065,6 @@
                                 }
 
                                 IbcEvent::OpenAckChannel(open_ack) => {
-<<<<<<< HEAD
                                     debug!(
                                         " \n [{}] channel handshake OpenAck from channel {} \n",
                                         channel.short_name(),
@@ -1134,14 +1072,6 @@
                                         //handshake_channel.a_side.chain_id(),
                                         open_ack.channel_id().clone().unwrap()
                                     );
-=======
-                                    debug!(" \n [{}] channel handshake OpenAck from chain {:?} on channel {}  due to event {} \n", 
-                                    channel.short_name(),
-                                    handshake_channel.a_side.channel_id(),
-                                    handshake_channel.a_side.chain_id(),
-                                    open_ack.channel_id().clone().unwrap()
-                                );
->>>>>>> 4674677c
 
                                     //if stage == 1 && !found {
                                     // debug!(
@@ -1173,7 +1103,6 @@
                                     first_iteration = false;
                                 }
 
-<<<<<<< HEAD
                                 IbcEvent::OpenConfirmChannel(_open_confirm) => {
                                     //         debug!("[{}] {} channel handshake OpenConfirm [{}] channel from event OpenConfirm {} ",
                                     //     channel.short_name(),
@@ -1181,15 +1110,6 @@
                                     //     handshake_channel.a_side.chain_id(),
                                     //     open_confirm.channel_id().clone().unwrap()
                                     // );
-=======
-                                IbcEvent::OpenConfirmChannel(open_confirm) => {
-                                    debug!("[{}] {} channel handshake OpenConfirm [{}] channel from event OpenConfirm {} ", 
-                                        channel.short_name(),
-                                        handshake_channel.a_side.channel_id(),
-                                        handshake_channel.a_side.chain_id(),
-                                        open_confirm.channel_id().clone().unwrap()
-                                    );
->>>>>>> 4674677c
 
                                     println!(
                                         "{}  {}  {}  Channel handshake finished for {:#?}\n",
@@ -1208,236 +1128,11 @@
                     }
 
                     WorkerCmd::NewBlock {
-                        height: current_height,
+                        height: _,
                         new_block: _,
                     } => {
                         if first_iteration {
                             debug!("\n [{}] new block \n ", channel.short_name());
-<<<<<<< HEAD
-=======
-
-                            let height = current_height.decrement()?;
-
-                            let a_channel = self.chains.a.query_channel(
-                                &channel.src_port_id,
-                                &channel.src_channel_id,
-                                height, //current_height - 1 de la newBlock
-                            )?;
-
-                            let connection_id =
-                                a_channel.connection_hops().first().ok_or_else(|| {
-                                    Error::MissingConnectionHops(
-                                        channel.src_channel_id.clone(),
-                                        a_chain.id(),
-                                    )
-                                })?;
-
-                            let connection = self
-                                .chains
-                                .a
-                                .query_connection(&connection_id, Height::zero())?;
-
-                            let mut counterparty_state =
-                                &ibc::ics04_channel::channel::State::Uninitialized;
-
-                            let mut b_channel = Default::default();
-
-                            let counterparty_channel_id = if a_channel.remote.channel_id.is_none() {
-                                Default::default()
-                            } else {
-                                b_channel = self.chains.b.query_channel(
-                                    &a_channel.remote.port_id.clone(),
-                                    &a_channel.remote.channel_id.clone().unwrap(),
-                                    Height::zero(),
-                                )?;
-                                counterparty_state = &b_channel.state;
-                                a_channel.remote.channel_id.clone().unwrap()
-                            };
-
-                            let mut handshake_channel = RelayChannel {
-                                ordering: a_channel.ordering().clone(),
-                                a_side: ChannelSide::new(
-                                    a_chain.clone(),
-                                    connection.client_id().clone(),
-                                    connection_id.clone(),
-                                    channel.src_port_id.clone(),
-                                    channel.src_channel_id.clone(),
-                                ),
-                                b_side: ChannelSide::new(
-                                    b_chain.clone(),
-                                    connection.counterparty().client_id().clone(),
-                                    connection.counterparty().connection_id().unwrap().clone(),
-                                    a_channel.remote.port_id.clone(),
-                                    counterparty_channel_id.clone(),
-                                ),
-                                connection_delay: connection.delay_period(),
-                                version: Some(a_channel.version.clone()),
-                            };
-
-                            // let mut stage = 0; //Nothing started
-                            let mut found = false;
-
-                            debug!(
-                                "\n [{}] initial handshake_channel is {:?}  \n ",
-                                channel.short_name(),
-                                handshake_channel
-                            );
-
-                            if a_channel.state_matches(&ibc::ics04_channel::channel::State::Init) {
-                                if a_channel.remote.channel_id.is_none() {
-                                    let req = QueryChannelsRequest {
-                                        pagination: ibc_proto::cosmos::base::query::pagination::all(
-                                        ),
-                                    };
-                                    //TODO Query up to a height
-                                    let channels: Vec<IdentifiedChannelEnd> =
-                                        b_chain.query_channels(req.clone())?;
-                                    for chan in channels.iter() {
-                                        if chan.channel_end.remote.channel_id.is_some()
-                                            && chan.channel_end.remote.channel_id.clone().unwrap()
-                                                == channel.src_channel_id.clone()
-                                        {
-                                            debug!(
-                                                "[{}] found a pair channel {} on chain {}",
-                                                channel.short_name(),
-                                                chan.channel_id,
-                                                handshake_channel.b_side.chain_id()
-                                            );
-                                            found = true;
-                                            handshake_channel.b_side.channel_id =
-                                                chan.channel_id.clone();
-
-                                            break;
-                                        }
-                                    }
-                                    // stage = 1; // channel in Init
-
-                                    if !found {
-                                        println!(
-                                        "\n [{}] sends build_chan_open_try_and_send \n on handshake_channel {:?}  channel in state Init \n",
-                                        channel.short_name(),
-                                        handshake_channel
-                                    );
-
-                                        match handshake_channel.build_chan_open_try_and_send() {
-                                            Err(e) => {
-                                                debug!(
-                                                    "Failed ChanTry {:?}: {:?}",
-                                                    handshake_channel.b_side, e
-                                                );
-                                            }
-                                            Ok(event) => {
-                                                println!(
-                                                    "{}  {} => {:#?}\n",
-                                                    done,
-                                                    b_chain.id(),
-                                                    event
-                                                );
-                                            }
-                                        }
-                                    }
-                                }
-                            } else {
-                                if a_channel
-                                    .state_matches(&ibc::ics04_channel::channel::State::TryOpen)
-                                {
-                                    //stage = 2; //channel is in Try Open
-
-                                    if a_channel.remote.channel_id.is_some() {
-                                        //Try chanOpenTry on b_chain
-                                        debug!("[{}] chain {} has channel {} in state TryOpen with counterparty {} in state {} \n", channel.short_name(), a_chain.id(), channel.src_channel_id.clone(), counterparty_channel_id.clone(), counterparty_state);
-
-                                        if !b_channel.state_matches(
-                                            &ibc::ics04_channel::channel::State::Open,
-                                        ) {
-                                            debug!(
-                                            "\n [{}] sends build_chan_open_ack_and_send \n on handshake_channel {:?}",
-                                            channel.short_name(),handshake_channel);
-
-                                            match handshake_channel.build_chan_open_ack_and_send() {
-                                                Err(e) => {
-                                                    debug!(
-                                                        "Failed ChanAck {:?}: {:?}",
-                                                        handshake_channel.b_side, e
-                                                    );
-                                                }
-                                                Ok(event) => {
-                                                    // handshake_channel.b_side.channel_id = extract_channel_id(&event)?.clone();
-                                                    println!(
-                                                        "{}  {} => {:#?}\n",
-                                                        done,
-                                                        b_chain.id(),
-                                                        event
-                                                    );
-                                                }
-                                            }
-                                        } //TODO else either counter party channel is more advanced or another channel closed the hanshake
-                                    } //TODO else error
-                                } else {
-                                    match (a_channel.state().clone(), counterparty_state) {
-                                        (
-                                            ibc::ics04_channel::channel::State::Open,
-                                            ibc::ics04_channel::channel::State::TryOpen,
-                                        ) => {
-                                            //stage = 3; // channel is Open
-                                            debug!(
-                                                "[{}] chain {} has channel {} in state Open counterparty TryOpen \n",
-                                                channel.short_name(),
-                                                a_chain.id(),
-                                                channel.src_channel_id.clone()
-                                            );
-
-                                            // Confirm to b_chain
-                                            debug!(
-                                            "[{}] sends build_chan_open_confirm_and_send \n on handshake_channel {:?}",
-                                            channel.short_name(),
-                                            handshake_channel
-                                        );
-
-                                            match handshake_channel
-                                                .build_chan_open_confirm_and_send()
-                                            {
-                                                Err(e) => {
-                                                    debug!(
-                                                        "Failed OpenConfirm {:?}: {:?}",
-                                                        handshake_channel.b_side, e
-                                                    );
-                                                }
-                                                Ok(event) => {
-                                                    println!(
-                                                        "{}  {} => {:#?}\n",
-                                                        done,
-                                                        b_chain.id(),
-                                                        event
-                                                    );
-                                                }
-                                            }
-                                        }
-                                        (
-                                            ibc::ics04_channel::channel::State::Open,
-                                            ibc::ics04_channel::channel::State::Open,
-                                        ) => {
-                                            //  stage = 3; //Channel is Open
-                                            println!(
-                                                "[{}]{}  {}  {}  Channel handshake finished for {:#?}\n",
-                                                channel.short_name(),
-                                                done,
-                                                done,
-                                                done,
-                                                &channel.src_channel_id,
-                                            );
-                                            return Ok(());
-                                        }
-                                        _ => {
-                                            debug!(
-                                                "[{}] \n Error Unimplemented handshake case \n",
-                                                channel.short_name()
-                                            )
-                                        }
-                                    }
-                                }
-                            };
->>>>>>> 4674677c
                         }
                     } //link.a_to_b.clear_packets(height)?,
 
